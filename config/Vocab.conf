--- conflicted
+++ resolved
@@ -1,4 +1,3 @@
-<<<<<<< HEAD
 
 # Reynir: Natural language processing for Icelandic
 
@@ -607,608 +606,8 @@
 Samskip  Samskip    hk fyr ÞFFT
 Samskip  Samskipum  hk fyr ÞGFFT
 Samskip  Samskipa   hk fyr EFFT
-=======
-
-# Reynir: Natural language processing for Icelandic
-
-# Copyright (C) 2017 Miðeind ehf.
-
-#
-# Vocab.conf
-#
-# Additions to the main BÍN dictionary
-#
-
-
-[meanings]
-
-# Orðmyndir til viðbótar BÍN
-# Form: stofn ordmynd (default = stofn) ordfl fl (default ob) beyging (default -)
-
-þrefalt ao
-fjórfalt ao
-fimmfalt ao
-tífalt ao
-hundraðfalt ao
-þúsundfalt ao
-
-ekkert ao
-margs ao 		# 'ég varð margs vísari'
-ótal ao 		# 'Um jólin koma út ótal bækur'
-skömmu ao 		# 'Skömmu eftir þetta fór ég'
-offari ao 		# 'Ég/þú/hún/þau fóru offari í þessu máli'
-hinsvegar ao
-ennfremur ao
-hvarvetna ao
-kynferðislega ao
-siðferðislega ao # 'siðferðilega' er ao í BÍN og 'siðferðislega' er lo
-vonandi ao 		# 'Vonandi verður þetta lagað áður en skaði hlýst af'
-nokkuð ao 		# 'Ég tel horfurnar vera nokkuð góðar'
-ósköp ao 		# 'Það var ósköp eðlilegt að Jón færi'
-nógu ao 		# 'þau voru orðin nógu stór til að borða sjálf'
-óvenju ao 		# 'hann sagðist hafa spilað óvenju mikið í vor'
-stuttu ao 		# 'Stuttu áður sagðist hann hafa farið út'
-óhindrað ao 	# 'að fjármunir verði fluttir óhindrað úr landi'
-annað ao 		# 'eftir það flutti hann eignir sínar annað'
-umtalsvert ao 	# 'og þannig lækkað rekstrarkostnað umtalsvert'
-öðruvísi ao     # 'að vernda konuna öðruvísi en með nálgunarbanni'
-semsagt ao      # 'hann er semsagt farinn til útlanda'
-utanhúss ao		# 'utanhúss þarf ýmislegt að gera'
-innanhúss ao    # 'hann setti met í kúluvarpi innanhúss'
-óvíða ao        # 'skuldirnar eru óvíða hærri í heiminum'
-ótímabundið ao  # 'kvótunum er úthlutað ótímabundið'
-ýmist ao        # 'ég starfa ýmist með sjúklingum eða alheilbrigðu fólki'
-meðvitað ao     # 'ég tók meðvitað þá ákvörðun að hætta að reykja'
-alvöru ao		# 'sjávarútvegur var eina alvöru útflutningsgreinin'
-#umfram ao      # 'sem ættu umfram eitt prósent hlutafjár'
-síðdegis ao     # 'síðdegis sendi Ólafur gögnin' - 'árdegis' er ao í BÍN
-miðdegis ao
-
-eins-og st 		# 'einsog ráðherrann orðaði það'
-
-# Upphrópanir
-ahh uh
-amen uh
-bless uh
-bravó uh
-bæ uh
-ha uh
-hallelúja uh
-halló uh
-hananú uh
-hæ uh
-húrra uh
-iss uh
-já uh
-jæja uh
-jú uh
-nei uh
-oh uh
-ó uh
-skamm uh
-suss uh
-svei uh
-takk uh
-uss uh
-va uh
-vá uh
-vei uh
-úff uh
-
-# Orðmyndin 'vegu' er ekki í BÍN, sbr. 'á marga vegu'
-
-vegur   vegu    kk  alm ÞFFT2
-
-# Lýsingarorðið 'ritstjórnarlegur' vantar í BÍN
-
-# Lýsingarorðið 'þjóðréttarlegur' vantar í BÍN
-
-# Hinir ýmsu karlar / hinar ýmsu konur / hin ýmsu börn
-
-ýmis	ýmsu	fn	alm	KK-NFFT
-ýmis	ýmsu	fn	alm	KK-ÞFFT
-ýmis	ýmsu	fn	alm	KK-ÞGFFT
-ýmis	ýmsu	fn	alm	KK-EFFT
-ýmis	ýmsu	fn	alm	KVK-NFFT
-ýmis	ýmsu	fn	alm	KVK-ÞFFT
-ýmis	ýmsu	fn	alm	KVK-ÞGFFT
-ýmis	ýmsu	fn	alm	KVK-EFFT
-ýmis	ýmsu	fn	alm	HK-NFFT
-ýmis	ýmsu	fn	alm	HK-ÞFFT
-ýmis	ýmsu	fn	alm	HK-ÞGFFT
-ýmis	ýmsu	fn	alm	HK-EFFT
-
-# Taka á tilfelli þar sem 'kjörinn/kjörin/kjörið'
-# er notað eins og sagnorðið 'kosinn/kosin/kosið'
-# sbr. 'Margrét var kjörin stjórnarformaður'
-# í stað 'kosin', 'valin', 'útnefnd'
-
-kjósa kjörið    so alm GM-SAGNB
-kjósa kjörinn   so alm LHÞT-SB-KK-NFET
-kjósa kjörinn   so alm LHÞT-SB-KK-ÞFET
-kjósa kjörnum   so alm LHÞT-SB-KK-ÞGFET
-kjósa kjörins   so alm LHÞT-SB-KK-EFET
-kjósa kjörnir   so alm LHÞT-SB-KK-NFFT
-kjósa kjörna    so alm LHÞT-SB-KK-ÞFFT
-kjósa kjörnum   so alm LHÞT-SB-KK-ÞGFFT
-kjósa kjörinna  so alm LHÞT-SB-KK-EFFT
-kjósa kjörin    so alm LHÞT-SB-KVK-NFET
-kjósa kjörna    so alm LHÞT-SB-KVK-ÞFET
-kjósa kjörinni  so alm LHÞT-SB-KVK-ÞGFET
-kjósa kjörinnar so alm LHÞT-SB-KVK-EFET
-kjósa kjörnar   so alm LHÞT-SB-KVK-NFFT
-kjósa kjörnar   so alm LHÞT-SB-KVK-ÞFFT
-kjósa kjörnum   so alm LHÞT-SB-KVK-ÞGFFT
-kjósa kjörinna  so alm LHÞT-SB-KVK-EFFT
-kjósa kjörið    so alm LHÞT-SB-HK-NFET
-kjósa kjörið    so alm LHÞT-SB-HK-ÞFET
-kjósa kjörnu    so alm LHÞT-SB-HK-ÞGFET
-kjósa kjörins   so alm LHÞT-SB-HK-EFET
-kjósa kjörin    so alm LHÞT-SB-HK-NFFT
-kjósa kjörin    so alm LHÞT-SB-HK-ÞFFT
-kjósa kjörnum   so alm LHÞT-SB-HK-ÞGFFT
-kjósa kjörinna  so alm LHÞT-SB-HK-EFFT
-
-# Sögnin 'að svífast' er aðeins í miðmynd í BÍN
-
-svífast svifist   so alm GM-SAGNB
-svífast svífðust  so alm GM-VH-ÞT-3P-FT
-svífast svífðust  so alm GM-VH-ÞT-2P-FT
-svífast svífðumst so alm GM-VH-ÞT-1P-FT
-svífast svífðist  so alm GM-VH-ÞT-3P-ET
-svífast svífðist  so alm GM-VH-ÞT-2P-ET
-svífast svífðist  so alm GM-VH-ÞT-1P-ET
-svífast svífist   so alm GM-VH-NT-3P-FT
-svífast svífist   so alm GM-VH-NT-2P-FT
-svífast svífumst  so alm GM-VH-NT-1P-FT
-svífast svífist   so alm GM-VH-NT-3P-ET
-svífast svífist   so alm GM-VH-NT-2P-ET
-svífast svífist   so alm GM-VH-NT-1P-ET
-svífast svifust   so alm GM-FH-ÞT-3P-FT
-svífast svifust   so alm GM-FH-ÞT-2P-FT
-svífast svifumst  so alm GM-FH-ÞT-1P-FT
-svífast sveifst   so alm GM-FH-ÞT-3P-ET
-svífast sveifst   so alm GM-FH-ÞT-2P-ET
-svífast sveifst   so alm GM-FH-ÞT-1P-ET
-svífast svífast   so alm GM-FH-NT-3P-FT
-svífast svífist   so alm GM-FH-NT-2P-FT
-svífast svífumst  so alm GM-FH-NT-1P-FT
-svífast svífst    so alm GM-FH-NT-3P-ET
-svífast svífst    so alm GM-FH-NT-2P-ET
-svífast svífst    so alm GM-FH-NT-1P-ET
-svífast svífast   so alm GM-NH
-
-# Nafnorðið 'gagnsæi' er í BÍN en ekki 'gegnsæi'
-
-gegnsæi gegnsæi     hk alm NFET
-gegnsæi gegnsæið    hk alm NFETgr
-gegnsæi gegnsæi     hk alm ÞFET
-gegnsæi gegnsæið    hk alm ÞFETgr
-gegnsæi gegnsæi     hk alm ÞGFET
-gegnsæi gegnsæinu   hk alm ÞGFETgr
-gegnsæi gegnsæis    hk alm EFET
-gegnsæi gegnsæisins hk alm EFETgr
-
-# Nafnorðið 'hagkvæmni' er í BÍN en ekki 'óhagkvæmni'
-
-ó-hagkvæmni kvk
-ó-sjálfbærni kvk
-ó-kvikur lo
-
-# Nafnorðið 'samgöngumáti' vantar í BÍN
-
-samgöngumáti samgöngumáti      kk alm NFET
-samgöngumáti samgöngumátinn    kk alm NFETgr
-samgöngumáti samgöngumáta      kk alm ÞFET
-samgöngumáti samgöngumátann    kk alm ÞFETgr
-samgöngumáti samgöngumáta      kk alm ÞGFET
-samgöngumáti samgöngumátanum   kk alm ÞGFETgr
-samgöngumáti samgöngumáta      kk alm EFET
-samgöngumáti samgöngumátans    kk alm EFETgr
-
-# 'nettengingar' í fleirtölu vantar í BÍN
-
-nettenging nettengingar     kvk alm NFFT
-nettenging nettengingarnar  kvk alm NFFTgr
-nettenging nettengingar     kvk alm ÞFFT
-nettenging nettengingarnar  kvk alm ÞFFTgr
-nettenging nettengingum     kvk alm ÞGFFT
-nettenging nettengingunum   kvk alm ÞGFFTgr
-nettenging nettenginga      kvk alm EFFT
-nettenging nettenginganna   kvk alm EFFTgr
-
-# 'tilnefningar' í fleirtölu vantar í BÍN
-
-tilnefning tilnefningar     kvk alm NFFT
-tilnefning tilnefningarnar  kvk alm NFFTgr
-tilnefning tilnefningar     kvk alm ÞFFT
-tilnefning tilnefningarnar  kvk alm ÞFFTgr
-tilnefning tilnefningum     kvk alm ÞGFFT
-tilnefning tilnefningunum   kvk alm ÞGFFTgr
-tilnefning tilnefninga      kvk alm EFFT
-tilnefning tilnefninganna   kvk alm EFFTgr
-
-# 'framburðir' í fleirtölu vantar í BÍN
-
-framburður framburðir     kk alm NFFT
-framburður framburðirnir  kk alm NFFTgr
-framburður framburði      kk alm ÞFFT
-framburður framburðina    kk alm ÞFFTgr
-framburður framburðum     kk alm ÞGFFT
-framburður framburðunum   kk alm ÞGFFTgr
-framburður framburða      kk alm EFFT
-framburður framburðanna   kk alm EFFTgr
-
-# 'hið' er aðeins í BÍN sem greinir, ekki sem fornafn
-# Hins vegar eru önnur föll og kyn 'hinn' skráð sem fornöfn
-
-hinn    hið         fn alm HK_ÞFET
-hinn    hið         fn alm HK_NFET
-
-# Algeng stafsetningarvilla - loka augunum fyrir henni ;-)
-
-þessi   þessarra    fn alm KK-EFFT
-þessi   þessarri    fn alm KVK-ÞGFET
-þessi   þessarrar   fn alm KVK-EFET
-þessi   þessarra    fn alm KVK-EFFT
-þessi   þessarra    fn alm HK-EFFT
-
-# 'Facebooksíða' er ekki í BÍN
-
-Facebook-síða kvk
-
-# 'stefndi' og 'ákærði' eru ekki í BÍN sem nafnorð
-
-stefndi		stefndi		kk	alm NFET
-stefndi		stefnda		kk	alm ÞFET
-stefndi 	stefnda		kk	alm ÞGFET
-stefndi     stefnda     kk  alm EFET
-stefndi		stefndu		kk	alm NFFT
-stefndi		stefndu		kk	alm ÞFFT
-stefndi 	stefndu		kk	alm ÞGFFT
-stefndi     stefndu     kk  alm EFFT
-
-ákærði		ákærði		kk	alm	NFET
-ákærði		ákærða		kk	alm	ÞFET
-ákærði		ákærða		kk	alm	ÞGFET
-ákærði		ákærða		kk	alm EFET
-ákærði		ákærðu		kk	alm NFFT
-ákærði		ákærðu		kk	alm ÞFFT
-ákærði		ákærðu		kk	alm ÞGFFT
-ákærði		ákærðu		kk	alm EFFT
-
-# 'Uppvakningur' vantar í BÍN
-
-uppvakningur	uppvakningur	kk	alm NFET
-uppvakningur	uppvakning		kk	alm ÞFET
-uppvakningur	uppvakningi		kk	alm ÞGFET
-uppvakningur	uppvaknings		kk	alm EFET
-uppvakningur	uppvakningar	kk	alm NFFT
-uppvakningur	uppvakninga		kk	alm ÞFFT
-uppvakningur	uppvakningum	kk	alm ÞGFFT
-uppvakningur	uppvakninga		kk	alm EFFT
-
-uppvakningur	uppvakningurinn	kk	alm NFETgr
-uppvakningur	uppvakninginn	kk	alm ÞFETgr
-uppvakningur	uppvakningnum	kk	alm ÞGFETgr
-uppvakningur	uppvakningsins	kk	alm EFETgr
-uppvakningur	uppvakningarnir	kk	alm NFFTgr
-uppvakningur	uppvakningana	kk	alm ÞFFTgr
-uppvakningur	uppvakningunum	kk	alm ÞGFFTgr
-uppvakningur	uppvakninganna	kk	alm EFFTgr
-
-# 'Álitshnekkir' vantar í BÍN
-
-álitshnekkir	álitshnekkir	kk	alm NFET
-álitshnekkir	álitshnekki		kk	alm ÞFET
-álitshnekkir	álitshnekki		kk	alm ÞGFET
-álitshnekkir	álitshnekks		kk	alm EFET
-álitshnekkir	álitshnekkjar	kk	alm EFET2
-álitshnekkir	álitshnekkir	kk	alm NFFT
-álitshnekkir	álitshnekki		kk	alm ÞFFT
-álitshnekkir	álitshnekkjum	kk	alm ÞGFFT
-álitshnekkir	álitshnekkja	kk	alm EFFT
-
-álitshnekkir	álitshnekkirinn	kk	alm NFETgr
-álitshnekkir	álitshnekkinn	kk	alm ÞFETgr
-álitshnekkir	álitshnekknum	kk	alm ÞGFETgr
-álitshnekkir	álitshnekksins	kk	alm EFETgr
-álitshnekkir	álitshnekkjarins	kk	alm EFETgr2
-álitshnekkir	álitshnekkirnir	kk	alm NFFTgr
-álitshnekkir	álitshnekkina	kk	alm ÞFFTgr
-álitshnekkir	álitshnekkjunum	kk	alm ÞGFFTgr
-álitshnekkir	álitshnekkjanna	kk	alm EFFTgr
-
-# 'Milljarðamæringur' vantar í BÍN
-
-milljarðamæringur  milljarðamæringur     kk  alm  NFET
-milljarðamæringur  milljarðamæringurinn  kk  alm  NFETgr
-milljarðamæringur  milljarðamæring       kk  alm  ÞFET
-milljarðamæringur  milljarðamæringinn    kk  alm  ÞFETgr
-milljarðamæringur  milljarðamæringi      kk  alm  ÞGFET
-milljarðamæringur  milljarðamæringnum    kk  alm  ÞGFETgr
-milljarðamæringur  milljarðamærings      kk  alm  EFET
-milljarðamæringur  milljarðamæringsins   kk  alm  EFETgr
-
-milljarðamæringur  milljarðamæringar     kk  alm  NFFT
-milljarðamæringur  milljarðamæringarnir  kk  alm  NFFTgr
-milljarðamæringur  milljarðamæringa      kk  alm  ÞFFT
-milljarðamæringur  milljarðamæringana    kk  alm  ÞFFTgr
-milljarðamæringur  milljarðamæringum     kk  alm  ÞGFFT
-milljarðamæringur  milljarðamæringunum   kk  alm  ÞGFFTgr
-milljarðamæringur  milljarðamæringa      kk  alm  EFFT
-milljarðamæringur  milljarðamæringanna   kk  alm  EFFTgr
-
-# 'íslamisti' vantar í BÍN
-
-íslamisti   íslamistanna   kk  alm  EFFTgr
-íslamisti   íslamista      kk  alm  EFFT
-íslamisti   íslamistunum   kk  alm  ÞGFFTgr
-íslamisti   íslamistum     kk  alm  ÞGFFT
-íslamisti   íslamistana    kk  alm  ÞFFTgr
-íslamisti   íslamista      kk  alm  ÞFFT
-íslamisti   íslamistarnir  kk  alm  NFFTgr
-íslamisti   íslamistar     kk  alm  NFFT
-íslamisti   íslamistans    kk  alm  EFETgr
-íslamisti   íslamista      kk  alm  EFET
-íslamisti   íslamistanum   kk  alm  ÞGFETgr
-íslamisti   íslamista      kk  alm  ÞGFET
-íslamisti   íslamistann    kk  alm  ÞFETgr
-íslamisti   íslamista      kk  alm  ÞFET
-íslamisti   íslamistinn    kk  alm  NFETgr
-íslamisti   íslamisti      kk  alm  NFET
-
-# 'popúlismi' vantar í BÍN (en 'popúlisti' er þar)
-
-popúlismi   popúlismi      kk  alm  NFET
-popúlismi   popúlisma      kk  alm  ÞFET
-popúlismi   popúlisma      kk  alm  ÞGFET
-popúlismi   popúlisma      kk  alm  EFET
-popúlismi   popúlisminn    kk  alm  NFETgr
-popúlismi   popúlismann    kk  alm  ÞFETgr
-popúlismi   popúlismanum   kk  alm  ÞGFETgr
-popúlismi   popúlismans    kk  alm  EFETgr
-
-# 'bissness' vantar í BÍN
-
-bissness 	bissness		kk	alm	NFET
-bissness 	bissness		kk	alm	ÞFET
-bissness 	bissness		kk	alm	ÞGFET
-bissness 	bissness		kk	alm	EFET
-bissness 	bissnessinn		kk	alm	NFETgr
-bissness 	bissnessinn		kk	alm	ÞFETgr
-bissness 	bissnessinum	kk	alm	ÞGFETgr
-bissness 	bissnessins		kk	alm	EFETgr
-
-# 'lækkanir' vantar í fleirtölu - 'hækkanir' eru hins vegar í BÍN
-
-lækkun  	lækkananna    	kvk alm EFFTgr
-lækkun  	lækkana       	kvk alm EFFT
-lækkun  	lækkununum    	kvk alm ÞGFFTgr
-lækkun  	lækkunum      	kvk alm ÞGFFT
-lækkun  	lækkanirnar   	kvk alm ÞFFTgr
-lækkun  	lækkanir      	kvk alm ÞFFT
-lækkun  	lækkanirnar   	kvk alm NFFTgr
-lækkun  	lækkanir      	kvk alm NFFT
-
-# !!! TODO 'ígrundaður' vantar sem lo - er í BÍN sem so lhþt
-# !!! en 'þessi illa ígrundaða ákvörðun' þáttast ekki þar sem lo vantar
-
-# Nafnið 'Hellen' vantar í BÍN
-
-Hellen		Hellen		kvk	ism NFET
-Hellen		Hellen		kvk	ism ÞFET
-Hellen		Hellen		kvk ism	ÞGFET
-Hellen		Hellenar	kvk ism EFET
-
-# Nafnið 'Sema' vantar í BÍN
-
-Sema		Sema		kvk	ism NFET
-Sema		Semu		kvk	ism ÞFET
-Sema		Semu		kvk ism	ÞGFET
-Sema		Semu		kvk ism EFET
-
-# Nafnið 'Eliza' vantar í BÍN
-
-Eliza		Eliza		kvk	ism NFET
-Eliza		Elizu		kvk	ism ÞFET
-Eliza		Elizu		kvk ism	ÞGFET
-Eliza		Elizu		kvk ism EFET
-
-# Nafnið 'Bubbi' vantar í BÍN (!)
-
-Bubbi		Bubbi		kk	ism NFET
-Bubbi		Bubba		kk	ism ÞFET
-Bubbi		Bubba		kk 	ism	ÞGFET
-Bubbi		Bubba		kk 	ism EFET
-
-# 'Líbanon' er stundum notað í eignarfalli ('ég hitti forsætisráðherra Líbanon')
-Líbanon		Líbanon		hk  lönd EFET2
-
-# Bæta við 'Seðlabanki' með stórum staf
-
-Seðlabanki  Seðlabankans   kk  entity  EFETgr
-Seðlabanki  Seðlabanka     kk  entity  EFET
-Seðlabanki  Seðlabankanum  kk  entity  ÞGFETgr
-Seðlabanki  Seðlabanka     kk  entity  ÞGFET
-Seðlabanki  Seðlabankann   kk  entity  ÞFETgr
-Seðlabanki  Seðlabanka     kk  entity  ÞFET
-Seðlabanki  Seðlabankinn   kk  entity  NFETgr
-Seðlabanki  Seðlabanki     kk  entity  NFET
-
-trjágreining  trjágreininganna     kvk  alm  EFFTgr
-trjágreining  trjágreininga        kvk  alm  EFFT
-trjágreining  trjágreiningunum     kvk  alm  ÞGFFTgr
-trjágreining  trjágreiningum       kvk  alm  ÞGFFT
-trjágreining  trjágreiningarnar    kvk  alm  ÞFFTgr
-trjágreining  trjágreiningar       kvk  alm  ÞFFT
-trjágreining  trjágreiningarnar    kvk  alm  NFFTgr
-trjágreining  trjágreiningar       kvk  alm  NFFT
-trjágreining  trjágreiningarinnar  kvk  alm  EFETgr
-trjágreining  trjágreiningar       kvk  alm  EFET
-trjágreining  trjágreiningunni     kvk  alm  ÞGFETgr
-trjágreining  trjágreiningu        kvk  alm  ÞGFET
-trjágreining  trjágreininguna      kvk  alm  ÞFETgr
-trjágreining  trjágreiningu        kvk  alm  ÞFET
-trjágreining  trjágreiningin       kvk  alm  NFETgr
-trjágreining  trjágreining         kvk  alm  NFET
-
-# 'tíst' vantar í fleirtölu
-
-tíst  tíst      hk  alm  NFFT
-tíst  tíst      hk  alm  ÞFFT
-tíst  tístum    hk  alm  ÞGFFT
-tíst  tísta     hk  alm  EFFT
-tíst  tístin    hk  alm  NFFTgr
-tíst  tístin    hk  alm  ÞFFTgr
-tíst  tístunum  hk  alm  ÞGFFTgr
-tíst  tístanna  hk  alm  EFFTgr
-
-# Leyfa 'Ágústar' í eignarfalli
-
-Ágúst		Ágústar		kk 	ism	EFET2
-
-# 'Viðskiptaflétta' er ekki í BÍN og samsetningar-algrímið skilur
-# það sem við-skipt-aflétta
-
-viðskipta-flétta kvk
-
-# Lýsingarorðið "handstýrðu" er til í BÍN og kemur í veg fyrir að
-# sagnorðið sé myndað úr hand+stýrðu
-
-hand-stýra so
-
-# Fleiri samsett orð sem sjálfvirka algrímið skilur ekki rétt
-
-samgöngu-truflun kvk
-samgöngu-slys hk
-samgöngu-yfirvald hk
-tíða-far hk
-Tæ-land hk
-bandaríkja-dalur kk
-kven-leiðtogi kk
-sam-nemandi kk
-koltví-oxíð hk
-augn-rannsókn kvk
-inter-net hk
-heildar-eign kvk
-húsnæðis-kaup hk
-dagskrár-vald hk
-milli-lenda so
-júmbó-þota kvk
-Kópavogs-völlur kk
-afmælis-kort hk
-íslams-trú kvk
-jarð-minjar kvk
-lím-borði kk
-lýðræðis-kreppa kvk
-tekjuskatts-kerfi hk
-rekstrar-ár hk
-líkams-vöxtur kk
-líkams-virðing kvk
-líkams-rannsókn kvk
-líkams-leit kvk
-líkams-smánun kvk
-augn-förðun kvk
-kven-fyrirlitning kvk
-kven-líkami kk
-sím-hlerun kvk
-ríkis-kaup hk
-loftslags-mál hk # Annars skipt sem 'loft-slagsmál' :-)
-augn-samband hk
-fjór-flokkur kk
-fjárfestingar-eign kvk
-uppsjávar-skip hk
-flug-sæti hk
-stjarn-eðlisfræðingur kk
-
-# 'vaxtalækkanir' vantar í BÍN, og 'lækkun' er ekki til í ft
-
-vaxtalækkun vaxtalækkunarinnar kvk alm EFETgr
-vaxtalækkun vaxtalækkunar      kvk alm EFET
-vaxtalækkun vaxtalækkuninni    kvk alm ÞGFETgr
-vaxtalækkun vaxtalækkun        kvk alm ÞGFET
-vaxtalækkun vaxtalækkunina     kvk alm ÞFETgr
-vaxtalækkun vaxtalækkun        kvk alm ÞFET
-vaxtalækkun vaxtalækkunin      kvk alm NFETgr
-vaxtalækkun vaxtalækkun        kvk alm NFET
-
-vaxtalækkun vaxtalækkananna    kvk alm EFFTgr
-vaxtalækkun vaxtalækkana       kvk alm EFFT
-vaxtalækkun vaxtalækkununum    kvk alm ÞGFFTgr
-vaxtalækkun vaxtalækkunum      kvk alm ÞGFFT
-vaxtalækkun vaxtalækkanirnar   kvk alm ÞFFTgr
-vaxtalækkun vaxtalækkanir      kvk alm ÞFFT
-vaxtalækkun vaxtalækkanirnar   kvk alm NFFTgr
-vaxtalækkun vaxtalækkanir      kvk alm NFFT
-
-# 'fráfarandi' vantar í BÍN, sniðmát tekið frá 'afgerandi'
-
-fráfarandi fráfarandi lo alm FSB-KK-NFET
-fráfarandi fráfarandi lo alm FSB-KK-ÞFET
-fráfarandi fráfarandi lo alm FSB-KK-ÞGFET
-fráfarandi fráfarandi lo alm FSB-KK-EFET
-fráfarandi fráfarandi lo alm FSB-KK-NFFT
-fráfarandi fráfarandi lo alm FSB-KK-ÞFFT
-fráfarandi fráfarandi lo alm FSB-KK-ÞGFFT
-fráfarandi fráfarandi lo alm FSB-KK-EFFT
-fráfarandi fráfarandi lo alm FSB-KVK-NFET
-fráfarandi fráfarandi lo alm FSB-KVK-ÞFET
-fráfarandi fráfarandi lo alm FSB-KVK-ÞGFET
-fráfarandi fráfarandi lo alm FSB-KVK-EFET
-fráfarandi fráfarandi lo alm FSB-KVK-NFFT
-fráfarandi fráfarandi lo alm FSB-KVK-ÞFFT
-fráfarandi fráfarandi lo alm FSB-KVK-ÞGFFT
-fráfarandi fráfarandi lo alm FSB-KVK-EFFT
-fráfarandi fráfarandi lo alm FSB-HK-NFET
-fráfarandi fráfarandi lo alm FSB-HK-ÞFET
-fráfarandi fráfarandi lo alm FSB-HK-ÞGFET
-fráfarandi fráfarandi lo alm FSB-HK-EFET
-fráfarandi fráfarandi lo alm FSB-HK-NFFT
-fráfarandi fráfarandi lo alm FSB-HK-ÞFFT
-fráfarandi fráfarandi lo alm FSB-HK-ÞGFFT
-fráfarandi fráfarandi lo alm FSB-HK-EFFT
-fráfarandi fráfarandi lo alm FVB-KK-NFET
-fráfarandi fráfarandi lo alm FVB-KK-ÞFET
-fráfarandi fráfarandi lo alm FVB-KK-ÞGFET
-fráfarandi fráfarandi lo alm FVB-KK-EFET
-fráfarandi fráfarandi lo alm FVB-KK-NFFT
-fráfarandi fráfarandi lo alm FVB-KK-ÞFFT
-fráfarandi fráfarandi lo alm FVB-KK-ÞGFFT
-fráfarandi fráfarandi lo alm FVB-KK-EFFT
-fráfarandi fráfarandi lo alm FVB-KVK-NFET
-fráfarandi fráfarandi lo alm FVB-KVK-ÞFET
-fráfarandi fráfarandi lo alm FVB-KVK-ÞGFET
-fráfarandi fráfarandi lo alm FVB-KVK-EFET
-fráfarandi fráfarandi lo alm FVB-KVK-NFFT
-fráfarandi fráfarandi lo alm FVB-KVK-ÞFFT
-fráfarandi fráfarandi lo alm FVB-KVK-ÞGFFT
-fráfarandi fráfarandi lo alm FVB-KVK-EFFT
-fráfarandi fráfarandi lo alm FVB-HK-NFET
-fráfarandi fráfarandi lo alm FVB-HK-ÞFET
-fráfarandi fráfarandi lo alm FVB-HK-ÞGFET
-fráfarandi fráfarandi lo alm FVB-HK-EFET
-fráfarandi fráfarandi lo alm FVB-HK-NFFT
-fráfarandi fráfarandi lo alm FVB-HK-ÞFFT
-fráfarandi fráfarandi lo alm FVB-HK-ÞGFFT
-fráfarandi fráfarandi lo alm FVB-HK-EFFT
-
-# 'hygðist' er í BÍN en 'hyggðist' er mjög algeng villa
-# sem hér með er horft framhjá
-
-hyggja hyggðist so alm MM-VH-ÞT-3P-ET
-hyggja hyggðist so alm MM-VH-ÞT-2P-ET
-hyggja hyggðist so alm MM-VH-ÞT-1P-ET
-
-# Samskip er aðeins í eintölu í BÍN en oft notað í fleirtölu
-
-Samskip  Samskip    hk fyr NFFT
-Samskip  Samskip    hk fyr ÞFFT
-Samskip  Samskipum  hk fyr ÞGFFT
-Samskip  Samskipa   hk fyr EFFT
 
 # 'kjóli' er algeng villa, ætti ekki að láta koma í veg fyrir greiningu
 # Skoða ef málfarsleiðrétting er útfærð
 
 kjóli kk alm ÞGFET2
->>>>>>> ceb3b425
