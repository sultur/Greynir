--- conflicted
+++ resolved
@@ -726,10 +726,8 @@
 vesturnílar-veira kvk
 hreinsi-dót hk
 vina-par hk # Annars vin-apar :)
-<<<<<<< HEAD
 Borgarfjarðar-hreppur kk örn
 Evrópumeistara-titill kk
-=======
 refsi-nýlenda kvk
 kæfi-svefn kk
 blindpunkts-aðvörun kvk
@@ -775,6 +773,7 @@
 # no: svitnun
 # no: súkrósi
 # no: alkóhól í ft. ("telst til sykuralkóhóla")
+# no: fræsing
 
 # 'umhyggjusemi' vantar í BÍN
 umhyggjusemi        umhyggjusemi          kvk alm NFET
@@ -860,7 +859,6 @@
 gugga        guggurnar      kvk alm ÞFFTgr
 gugga        guggunum       kvk alm ÞGFFTgr
 gugga        gugganna       kvk alm EFFTgr
->>>>>>> 9ac36501
 
 # 'smit' vantar í BÍN í fleirtölu
 smit            smit            hk alm NFFT
