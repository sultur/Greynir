"""

    Greynir: Natural language processing for Icelandic

    Copyright (C) 2019 Miðeind ehf.

       This program is free software: you can redistribute it and/or modify
       it under the terms of the GNU General Public License as published by
       the Free Software Foundation, either version 3 of the License, or
       (at your option) any later version.
       This program is distributed in the hope that it will be useful,
       but WITHOUT ANY WARRANTY; without even the implied warranty of
       MERCHANTABILITY or FITNESS FOR A PARTICULAR PURPOSE.  See the
       GNU General Public License for more details.

    You should have received a copy of the GNU General Public License
    along with this program.  If not, see http://www.gnu.org/licenses/.


    Tests for code in the Greynir repo.

"""

import pytest
import os
import re
from datetime import datetime

from main import app

# pylint: disable=unused-wildcard-import
from geo import *


<<<<<<< HEAD
# Routes that don't return 200 OK without certain query/post parameters or external services
SKIP_ROUTES = frozenset(("/staticmap", "/page", "/nnparse.api", "/nntranslate.api"))
=======
# Routes that don't return 200 OK without certain query/post parameters
SKIP_ROUTES = frozenset(("/staticmap", "/page", "/exit.api"))
>>>>>>> 3d62aa22

REQ_METHODS = frozenset(["GET", "POST"])


@pytest.fixture
def client():
    """ Instantiate Flask's modified Werkzeug client to use in tests """
    app.config["TESTING"] = True
    app.config["DEBUG"] = True
    return app.test_client()


def test_routes(client):
    """ Test all non-argument routes in Flask app by requesting
        them without passing any query or post parameters """
    for rule in app.url_map.iter_rules():
        route = str(rule)
        if rule.arguments or route in SKIP_ROUTES:
            continue
        for m in [t for t in rule.methods if t in REQ_METHODS]:
            # Make request for each method supported by route
            method = getattr(client, m.lower())
            resp = method(route)
            assert resp.status == "200 OK"


API_CONTENT_TYPE = "application/json"
API_EXCLUDE_START = "/nn"
API_ROUTES = [
    r for r in app.url_map.iter_rules()
<<<<<<< HEAD
    if str(r).endswith(".api") and not r.arguments and not str(r).startswith(API_EXCLUDE_START)
=======
    if str(r).endswith(".api") and not r.arguments and str(r) not in SKIP_ROUTES
>>>>>>> 3d62aa22
]


def test_api(client):
    """ Call API routes and validate response. """
    # TODO: Route-specific validation of JSON responses
    for r in API_ROUTES:
        resp = client.post(str(r))
        assert resp.content_type.startswith(API_CONTENT_TYPE)


def test_query_api(client):
    """ Call API routes and validate response. """

    def validate_json(r):
        assert r.content_type.startswith(API_CONTENT_TYPE)
        assert r.is_json
        j = resp.get_json()
        assert "valid" in j
        assert j["valid"] == True
        assert "qtype" in j
        return j

    # Special module
    # Note: test=1 ensures that the query bypasses the cache
    resp = client.get("/query.api?test=1&voice=1&q=Hver er sætastur?")
    json = validate_json(resp)
    assert json["qtype"] == "Special"
    assert "voice" in json
    assert "answer" in json
    assert json["answer"] == "Tumi Þorsteinsson."
    assert json["voice"] == "Tumi Þorsteinsson er langsætastur."

    # Person and entity title queries are tested using a dummy database
    # populated with data from CSV files stored in tests/test_files/testdb_*.csv
    # Builtin module: title
    resp = client.get("/query.api?voice=1&q=hver er viðar þorsteinsson")
    json = validate_json(resp)
    assert json["qtype"] == "Person"
    assert "voice" in json
    assert json["voice"].startswith("Viðar Þorsteinsson er ")
    assert json["voice"].endswith(".")

    # Builtin module: title
    resp = client.get("/query.api?voice=1&q=hver er björn þorsteinsson")
    json = validate_json(resp)
    assert json["qtype"] == "Person"
    assert "voice" in json
    assert json["voice"].startswith("Björn Þorsteinsson er ")
    assert json["voice"].endswith(".")

    # Builtin module: person
    resp = client.get("/query.api?voice=1&q=hver er forsætisráðherra")
    json = validate_json(resp)
    assert json["qtype"] == "Title"
    assert "voice" in json
    assert json["voice"].startswith("Forsætisráðherra er ")
    assert json["voice"].endswith(".")

    # Bus module
    resp = client.get("/query.api?test=1&voice=1&q=hvaða stoppistöð er næst mér")
    json = validate_json(resp)
    assert json["qtype"] == "NearestStop"
    assert "answer" in json
    assert json["answer"] == "Fiskislóð"
    assert "voice" in json
    assert json["voice"] == "Næsta stoppistöð er Fiskislóð; þangað eru 310 metrar."

    resp = client.get("/query.api?voice=1&q=hvenær er von á vagni númer 17")
    json = validate_json(resp)
    assert json["qtype"] == "ArrivalTime"
    assert "answer" in json
    assert "voice" in json
    assert json["answer"] == "Staðsetning óþekkt"  # No location info available
    # assert json["voice"] == "Vagn númer 17 kemur klukkan 15 33"

    # Time module
    resp = client.get("/query.api?voice=1&q=hvað er klukkan í Kaupmannahöfn?")
    json = validate_json(resp)
    assert json["qtype"] == "Time"
    assert json["key"] == "Europe/Copenhagen"
    assert "answer" in json
    assert re.search(r"^\d\d:\d\d$", json["answer"])
    assert "voice" in json

    resp = client.get("/query.api?voice=1&q=Hvað er klukkan núna")
    json = validate_json(resp)
    assert json["qtype"] == "Time"
    assert json["key"] == "Atlantic/Reykjavik"
    assert "answer" in json
    assert re.search(r"^\d\d:\d\d$", json["answer"])
    assert "voice" in json
    assert json["voice"].startswith("Klukkan er")

    resp = client.get("/query.api?voice=1&q=Hvað er klukkan í Japan?")
    json = validate_json(resp)
    assert json["qtype"] == "Time"
    assert json["key"] == "Asia/Tokyo"
    assert "answer" in json
    assert re.search(r"^\d\d:\d\d$", json["answer"])
    assert "voice" in json
    assert json["voice"].lower().startswith("klukkan í japan er")

    # Date module
    resp = client.get("/query.api?q=Hver er dagsetningin?")
    json = validate_json(resp)
    assert json["qtype"] == "Date"
    assert "answer" in json
    assert json["answer"].endswith(datetime.now().strftime("%Y"))

    resp = client.get("/query.api?voice=1&q=Hvað eru margir dagar til jóla?")
    json = validate_json(resp)
    assert json["qtype"] == "Date"
    assert "answer" in json
    assert re.search(r"^\d+", json["answer"])
    assert "voice" in json
    assert "dag" in json["voice"]

    # resp = client.get("/query.api?q=Hvað er langt fram að verslunarmannahelgi")
    # json = validate_json(resp)
    # assert json["qtype"] == "Date"
    # assert "answer" in json
    # assert re.search(r"^\d+", json["answer"])

    # resp = client.get("/query.api?q=hvað er langt liðið frá uppstigningardegi")
    # json = validate_json(resp)
    # assert json["qtype"] == "Date"
    # assert "answer" in json
    # assert re.search(r"^\d+", json["answer"])

    resp = client.get("/query.api?q=hvenær eru jólin")
    json = validate_json(resp)
    assert json["qtype"] == "Date"
    assert "answer" in json
    assert re.search(r"25", json["answer"]) is not None

    # Arithmetic module
    ARITHM_QUERIES = {
        "hvað er fimm sinnum tólf": "60",
        "hvað er 12 sinnum 12?": "144",
        "hvað er nítján plús 3": "22",
        "hvað er hundrað mínus sautján": "83",
        "hvað er 17 deilt með fjórum": "4,25",
        "hver er kvaðratrótin af 256": "16",
        "hvað er 12 í þriðja veldi": "1728",
        "hvað eru tveir í tíunda veldi": "1024",
        "hvað eru 17 prósent af 20": "3,4",
        "hvað er 7000 deilt með 812": "8,62",
        "hvað er þrisvar sinnum sjö": "21",
        "hvað er fjórðungur af 28": "7",
        "hvað er einn tuttugasti af 192": "9,6",
    }

    for q, a in ARITHM_QUERIES.items():
        resp = client.get("/query.api?voice=1&q={0}".format(q))
        json = validate_json(resp)
        assert json["qtype"] == "Arithmetic"
        assert "answer" in json
        assert json["answer"] == a

    # Location module
    # NB: No API key on test server
    # resp = client.get(
    #     "/query.api?test=1&q=Hvar er ég?&latitude={0}&longitude={1}".format(
    #         64.15673429618045, -21.9511777069624
    #     )
    # )
    # json = validate_json(resp)
    # assert json["qtype"] == "Location"
    # assert "answer" in json
    # assert json["answer"].startswith("Fiskislóð 31")

    # Currency module
    resp = client.get("/query.api?q=Hvert er gengi dönsku krónunnar?")
    json = validate_json(resp)
    assert json["qtype"] == "Currency"
    assert "answer" in json
    assert re.search(r"^\d+(,\d+)?$", json["answer"]) is not None

    resp = client.get("/query.api?q=hvað eru tíu þúsund krónur margir dollarar")
    json = validate_json(resp)
    assert json["qtype"] == "Currency"
    assert "answer" in json
    assert re.search(r"^\d+(,\d+)?$", json["answer"]) is not None

    # Unit module
    resp = client.get("/query.api?q=Hvað eru margir metrar í mílu?")
    json = validate_json(resp)
    assert json["qtype"] == "Unit"
    assert "answer" in json
    assert json["answer"] == "1.610 metrar"

    resp = client.get("/query.api?q=hvað eru margar sekúndur í tveimur dögum?")
    json = validate_json(resp)
    assert json["qtype"] == "Unit"
    assert "answer" in json
    assert json["answer"] == "173.000 sekúndur"

    resp = client.get("/query.api?q=hvað eru tíu steinar mörg kíló?")
    json = validate_json(resp)
    assert json["qtype"] == "Unit"
    assert "answer" in json
    assert json["answer"] == "63,5 kíló"

    resp = client.get("/query.api?q=hvað eru sjö vökvaúnsur margir lítrar")
    json = validate_json(resp)
    assert json["qtype"] == "Unit"
    assert "answer" in json
    assert json["answer"] == "0,21 lítrar"

    resp = client.get("/query.api?q=hvað eru 18 merkur mörg kíló")
    json = validate_json(resp)
    assert json["qtype"] == "Unit"
    assert "answer" in json
    assert json["answer"] == "4,5 kíló"

    # Weather module
    resp = client.get("/query.api?q=Hversu hlýtt er úti?")
    json = validate_json(resp)
    assert json["qtype"] == "Weather"
    assert "answer" in json
    assert re.search(r"^\-?\d+°$", json["answer"]) is not None

    resp = client.get("/query.api?q=hver er veðurspáin fyrir morgundaginn")
    json = validate_json(resp)
    assert json["qtype"] == "Weather"
    assert "answer" in json
    assert len(json["answer"]) > 0 and "." in json["answer"]

    # Geography module
    resp = client.get("/query.api?q=Hver er höfuðborg Spánar?")
    json = validate_json(resp)
    assert json["qtype"] == "Geography"
    assert "answer" in json
    assert json["answer"] == "Madríd"

    resp = client.get("/query.api?q=Í hvaða landi er Jóhannesarborg?")
    json = validate_json(resp)
    assert json["qtype"] == "Geography"
    assert "answer" in json
    assert json["answer"].endswith("Suður-Afríku")

    resp = client.get("/query.api?q=Í hvaða heimsálfu er míkrónesía?")
    json = validate_json(resp)
    assert json["qtype"] == "Geography"
    assert "answer" in json
    assert json["answer"].startswith("Eyjaálfu")

    # Random module
    resp = client.get("/query.api?q=Veldu tölu milli sautján og 30")
    json = validate_json(resp)
    assert json["qtype"] == "Random"
    assert "answer" in json
    assert int(json["answer"]) >= 17 and int(json["answer"]) <= 30

    resp = client.get("/query.api?q=kastaðu teningi")
    json = validate_json(resp)
    assert json["qtype"] == "Random"
    assert "answer" in json
    assert int(json["answer"]) >= 1 and int(json["answer"]) <= 6

    resp = client.get("/query.api?q=kastaðu átta hliða teningi")
    json = validate_json(resp)
    assert json["qtype"] == "Random"
    assert "answer" in json
    assert int(json["answer"]) >= 1 and int(json["answer"]) <= 8

    resp = client.get("/query.api?q=fiskur eða skjaldarmerki")
    json = validate_json(resp)
    assert json["qtype"] == "Random"
    assert "answer" in json
    assert "fiskur" in json["answer"] or "skjaldarmerki" in json["answer"]

    resp = client.get("/query.api?q=kastaðu peningi")
    json = validate_json(resp)
    assert json["qtype"] == "Random"
    assert "answer" in json
    assert "fiskur" in json["answer"] or "skjaldarmerki" in json["answer"]

    # Telephone module
    resp = client.get("/query.api?q=Hringdu í síma 6 9 9 2 4 2 2")
    json = validate_json(resp)
    assert json["qtype"] == "Telephone"
    assert "answer" in json
    assert "open_url" in json
    assert json["open_url"] == "tel:6992422"
    assert json["q"].endswith("6992422")

    resp = client.get("/query.api?q=hringdu fyrir mig í númerið 69 92 42 2")
    json = validate_json(resp)
    assert json["qtype"] == "Telephone"
    assert "answer" in json
    assert "open_url" in json
    assert json["open_url"] == "tel:6992422"
    assert json["q"].endswith("6992422")

    resp = client.get("/query.api?q=vinsamlegast hringdu í 699-2422")
    json = validate_json(resp)
    assert json["qtype"] == "Telephone"
    assert "answer" in json
    assert "open_url" in json
    assert json["open_url"] == "tel:6992422"
    assert json["q"].endswith("6992422")

    # Wikipedia module
    resp = client.get("/query.api?q=Hvað segir wikipedia um Jón Leifs?")
    json = validate_json(resp)
    assert json["qtype"] == "Wikipedia"
    assert "answer" in json
    assert "Wikipedía" in json["q"]  # Make sure it's being beautified
    assert "tónskáld" in json["answer"]

    resp = client.get("/query.api?q=fræddu mig um Berlín")
    json = validate_json(resp)
    assert json["qtype"] == "Wikipedia"
    assert "answer" in json
    assert "Berlín" in json["answer"]

    # Opinion module
    resp = client.get("/query.api?q=Hvað finnst þér um loftslagsmál?")
    json = validate_json(resp)
    assert json["qtype"] == "Opinion"
    assert "answer" in json
    assert json["answer"].startswith("Ég hef enga sérstaka skoðun")

    resp = client.get("/query.api?q=hvaða skoðun hefurðu á þriðja orkupakkanum")
    json = validate_json(resp)
    assert json["qtype"] == "Opinion"
    assert "answer" in json
    assert json["answer"].startswith("Ég hef enga sérstaka skoðun")

    # Stats module
    resp = client.get("/query.api?q=hversu marga einstaklinga þekkirðu?")
    json = validate_json(resp)
    assert json["qtype"] == "Stats"
    assert "answer" in json

    resp = client.get("/query.api?q=Hversu mörgum spurningum hefur þú svarað?")
    json = validate_json(resp)
    assert json["qtype"] == "Stats"
    assert "answer" in json

    # Television module
    resp = client.get("/query.api?q=hvað er í sjónvarpinu núna&voice=1")
    json = validate_json(resp)
    assert json["qtype"] == "Television"
    assert "voice" in json
    assert "answer" in json

    resp = client.get("/query.api?q=hvaða þáttur er eiginlega á rúv núna")
    json = validate_json(resp)
    assert json["qtype"] == "Television"
    assert "answer" in json

    # Counting module
    resp = client.get("/query.api?q=teldu frá einum upp í tíu")
    json = validate_json(resp)
    assert json["qtype"] == "Counting"
    assert "answer" in json
    assert json["answer"] == "1…10"

    resp = client.get("/query.api?q=teldu hratt niður frá 4&voice=1")
    json = validate_json(resp)
    assert json["qtype"] == "Counting"
    assert "answer" in json
    assert json["answer"] == "3…0"
    assert "voice" in json
    assert "<break time=" in json["voice"]

    resp = client.get("/query.api?q=teldu upp að 5000&voice=1")
    json = validate_json(resp)
    assert json["qtype"] == "Counting"
    assert "answer" in json
    assert "voice" in json
    assert len(json["voice"]) < 100

    # Intro module
    resp = client.get("/query.api?q=ég heiti Gunna")
    json = validate_json(resp)
    assert json["qtype"] == "Introduction"
    assert "answer" in json
    assert json["answer"].startswith("Sæl og blessuð")


def test_processors():
    """ Try to import all tree/token processors by instantiating Processor object """
    from processor import Processor

    _ = Processor(processor_directory="processors")


def test_nertokenizer():
    from nertokenizer import recognize_entities


def test_postagger():
    from postagger import NgramTagger


def test_query():
    from query import Query
    from queries.builtin import HANDLE_TREE

    assert HANDLE_TREE is True


def test_scraper():
    from scraper import Scraper


def test_search():
    from search import Search


def test_tnttagger():
    from tnttagger import TnT


def test_geo():
    """ Test geography and location-related functions in geo.py """

    assert continent_for_country("IS") == "EU"
    assert coords_for_country("DE") != None
    assert coords_for_street_name("Austurstræti") != None
    assert country_name_for_isocode("DE", lang="is") == "Þýskaland"
    assert isocode_for_country_name("Danmörk", lang="is") == "DK"

    addr_info = icelandic_addr_info("Fiskislóð 31")
    assert addr_info and addr_info["stadur_tgf"] == "Reykjavík"

    city_info = lookup_city_info("Kaupmannahöfn")
    assert city_info and len(city_info) == 1 and city_info[0]["country"] == "DK"

    assert parse_address_string("   Fiskislóð  31") == {
        "street": "Fiskislóð",
        "number": 31,
        "letter": None,
    }
    assert parse_address_string("Öldugata 19c ") == {
        "street": "Öldugata",
        "number": 19,
        "letter": "c",
    }


def test_doc():
    """ Test document-related functions in doc.py """
    from doc import PlainTextDocument, DocxDocument

    txt_bytes = "Halló, gaman að kynnast þér.\n\nHvernig gengur?".encode("utf-8")
    doc = PlainTextDocument(txt_bytes)
    assert doc.extract_text() == txt_bytes.decode("utf-8")

    # Change to same directory as this file in order
    # to resolve relative path to files used by tests
    abspath = os.path.abspath(__file__)
    dname = os.path.dirname(abspath)
    os.chdir(dname)

    txt = "Þetta er prufa.\n\nLína 1.\n\nLína 2."
    doc = DocxDocument("test_files/test.docx")
    assert doc.extract_text() == txt


def test_numbers():
    """ Test number handling functionality in queries """
    from queries import numbers_to_neutral

    assert numbers_to_neutral("Baugatangi 1, Reykjavík") == "Baugatangi eitt, Reykjavík"
    assert numbers_to_neutral("Baugatangi 2, Reykjavík") == "Baugatangi tvö, Reykjavík"
    assert numbers_to_neutral("Baugatangi 3, Reykjavík") == "Baugatangi þrjú, Reykjavík"
    assert (
        numbers_to_neutral("Baugatangi 4, Reykjavík") == "Baugatangi fjögur, Reykjavík"
    )
    assert numbers_to_neutral("Baugatangi 5, Reykjavík") == "Baugatangi 5, Reykjavík"
    assert numbers_to_neutral("Baugatangi 10, Reykjavík") == "Baugatangi 10, Reykjavík"
    assert numbers_to_neutral("Baugatangi 11, Reykjavík") == "Baugatangi 11, Reykjavík"
    assert numbers_to_neutral("Baugatangi 12, Reykjavík") == "Baugatangi 12, Reykjavík"
    assert numbers_to_neutral("Baugatangi 13, Reykjavík") == "Baugatangi 13, Reykjavík"
    assert numbers_to_neutral("Baugatangi 14, Reykjavík") == "Baugatangi 14, Reykjavík"
    assert numbers_to_neutral("Baugatangi 15, Reykjavík") == "Baugatangi 15, Reykjavík"
    assert numbers_to_neutral("Baugatangi 20, Reykjavík") == "Baugatangi 20, Reykjavík"
    assert (
        numbers_to_neutral("Baugatangi 21, Reykjavík")
        == "Baugatangi tuttugu og eitt, Reykjavík"
    )
    assert (
        numbers_to_neutral("Baugatangi 22, Reykjavík")
        == "Baugatangi tuttugu og tvö, Reykjavík"
    )
    assert (
        numbers_to_neutral("Baugatangi 23, Reykjavík")
        == "Baugatangi tuttugu og þrjú, Reykjavík"
    )
    assert (
        numbers_to_neutral("Baugatangi 24, Reykjavík")
        == "Baugatangi tuttugu og fjögur, Reykjavík"
    )
    assert numbers_to_neutral("Baugatangi 25, Reykjavík") == "Baugatangi 25, Reykjavík"
    assert (
        numbers_to_neutral("Baugatangi 100, Reykjavík") == "Baugatangi 100, Reykjavík"
    )
    assert (
        numbers_to_neutral("Baugatangi 101, Reykjavík")
        == "Baugatangi hundrað og eitt, Reykjavík"
    )
    assert (
        numbers_to_neutral("Baugatangi 102, Reykjavík")
        == "Baugatangi hundrað og tvö, Reykjavík"
    )
    assert (
        numbers_to_neutral("Baugatangi 103, Reykjavík")
        == "Baugatangi hundrað og þrjú, Reykjavík"
    )
    assert (
        numbers_to_neutral("Baugatangi 104, Reykjavík")
        == "Baugatangi hundrað og fjögur, Reykjavík"
    )
    assert (
        numbers_to_neutral("Baugatangi 105, Reykjavík") == "Baugatangi 105, Reykjavík"
    )
    assert (
        numbers_to_neutral("Baugatangi 111, Reykjavík") == "Baugatangi 111, Reykjavík"
    )
    assert (
        numbers_to_neutral("Baugatangi 112, Reykjavík") == "Baugatangi 112, Reykjavík"
    )
    assert (
        numbers_to_neutral("Baugatangi 113, Reykjavík") == "Baugatangi 113, Reykjavík"
    )
    assert (
        numbers_to_neutral("Baugatangi 114, Reykjavík") == "Baugatangi 114, Reykjavík"
    )
    assert (
        numbers_to_neutral("Baugatangi 115, Reykjavík") == "Baugatangi 115, Reykjavík"
    )
    assert (
        numbers_to_neutral("Baugatangi 121, Reykjavík")
        == "Baugatangi hundrað tuttugu og eitt, Reykjavík"
    )
    assert (
        numbers_to_neutral("Baugatangi 174, Reykjavík")
        == "Baugatangi hundrað sjötíu og fjögur, Reykjavík"
    )
    assert (
        numbers_to_neutral("Baugatangi 200, Reykjavík") == "Baugatangi 200, Reykjavík"
    )
    assert (
        numbers_to_neutral("Baugatangi 201, Reykjavík")
        == "Baugatangi tvö hundruð og eitt, Reykjavík"
    )
    assert (
        numbers_to_neutral("Baugatangi 202, Reykjavík")
        == "Baugatangi tvö hundruð og tvö, Reykjavík"
    )
    assert (
        numbers_to_neutral("Baugatangi 203, Reykjavík")
        == "Baugatangi tvö hundruð og þrjú, Reykjavík"
    )
    assert (
        numbers_to_neutral("Baugatangi 204, Reykjavík")
        == "Baugatangi tvö hundruð og fjögur, Reykjavík"
    )
    assert (
        numbers_to_neutral("Baugatangi 205, Reykjavík") == "Baugatangi 205, Reykjavík"
    )
    assert (
        numbers_to_neutral("Baugatangi 211, Reykjavík") == "Baugatangi 211, Reykjavík"
    )
    assert (
        numbers_to_neutral("Baugatangi 212, Reykjavík") == "Baugatangi 212, Reykjavík"
    )
    assert (
        numbers_to_neutral("Baugatangi 213, Reykjavík") == "Baugatangi 213, Reykjavík"
    )
    assert (
        numbers_to_neutral("Baugatangi 214, Reykjavík") == "Baugatangi 214, Reykjavík"
    )
    assert (
        numbers_to_neutral("Baugatangi 215, Reykjavík") == "Baugatangi 215, Reykjavík"
    )
    assert (
        numbers_to_neutral("Baugatangi 700, Reykjavík") == "Baugatangi 700, Reykjavík"
    )
    assert (
        numbers_to_neutral("Baugatangi 701, Reykjavík")
        == "Baugatangi sjö hundruð og eitt, Reykjavík"
    )
    assert (
        numbers_to_neutral("Baugatangi 702, Reykjavík")
        == "Baugatangi sjö hundruð og tvö, Reykjavík"
    )
    assert (
        numbers_to_neutral("Baugatangi 703, Reykjavík")
        == "Baugatangi sjö hundruð og þrjú, Reykjavík"
    )
    assert (
        numbers_to_neutral("Baugatangi 704, Reykjavík")
        == "Baugatangi sjö hundruð og fjögur, Reykjavík"
    )
    assert (
        numbers_to_neutral("Baugatangi 705, Reykjavík") == "Baugatangi 705, Reykjavík"
    )
    assert (
        numbers_to_neutral("Baugatangi 711, Reykjavík") == "Baugatangi 711, Reykjavík"
    )
    assert (
        numbers_to_neutral("Baugatangi 712, Reykjavík") == "Baugatangi 712, Reykjavík"
    )
    assert (
        numbers_to_neutral("Baugatangi 713, Reykjavík") == "Baugatangi 713, Reykjavík"
    )
    assert (
        numbers_to_neutral("Baugatangi 714, Reykjavík") == "Baugatangi 714, Reykjavík"
    )
    assert (
        numbers_to_neutral("Baugatangi 715, Reykjavík") == "Baugatangi 715, Reykjavík"
    )
    assert (
        numbers_to_neutral("Baugatangi 1-4, Reykjavík")
        == "Baugatangi eitt-fjögur, Reykjavík"
    )
    assert (
        numbers_to_neutral("Baugatangi 1-17, Reykjavík")
        == "Baugatangi eitt-17, Reykjavík"
    )<|MERGE_RESOLUTION|>--- conflicted
+++ resolved
@@ -31,14 +31,8 @@
 # pylint: disable=unused-wildcard-import
 from geo import *
 
-
-<<<<<<< HEAD
 # Routes that don't return 200 OK without certain query/post parameters or external services
-SKIP_ROUTES = frozenset(("/staticmap", "/page", "/nnparse.api", "/nntranslate.api"))
-=======
-# Routes that don't return 200 OK without certain query/post parameters
-SKIP_ROUTES = frozenset(("/staticmap", "/page", "/exit.api"))
->>>>>>> 3d62aa22
+SKIP_ROUTES = frozenset(("/staticmap", "/page", "/nnparse.api", "/nntranslate.api", "/exit.api"))
 
 REQ_METHODS = frozenset(["GET", "POST"])
 
@@ -69,11 +63,8 @@
 API_EXCLUDE_START = "/nn"
 API_ROUTES = [
     r for r in app.url_map.iter_rules()
-<<<<<<< HEAD
-    if str(r).endswith(".api") and not r.arguments and not str(r).startswith(API_EXCLUDE_START)
-=======
     if str(r).endswith(".api") and not r.arguments and str(r) not in SKIP_ROUTES
->>>>>>> 3d62aa22
+       and not str(r).startswith(API_EXCLUDE_START)
 ]
 
 
