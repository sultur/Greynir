"""

    Greynir: Natural language processing for Icelandic

    Query module

    Copyright (C) 2020 Miðeind ehf.
    Original author: Vilhjálmur Þorsteinsson

       This program is free software: you can redistribute it and/or modify
       it under the terms of the GNU General Public License as published by
       the Free Software Foundation, either version 3 of the License, or
       (at your option) any later version.
       This program is distributed in the hope that it will be useful,
       but WITHOUT ANY WARRANTY; without even the implied warranty of
       MERCHANTABILITY or FITNESS FOR A PARTICULAR PURPOSE.  See the
       GNU General Public License for more details.

    You should have received a copy of the GNU General Public License
    along with this program.  If not, see http://www.gnu.org/licenses/.


    This module implements a query processor that operates on queries
    in the form of parse trees and returns the results requested,
    if the query is valid and understood.

"""

from typing import Optional, Tuple, List, Dict, Callable, Any

from types import ModuleType

import importlib
import logging
from datetime import datetime, timedelta
import json
import re
import random
from collections import defaultdict

from settings import Settings

from db import SessionContext, desc
from db.models import Query as QueryRow

from tree import Tree
from reynir import TOK, Tok, tokenize, correct_spaces
from reynir.fastparser import Fast_Parser, ParseForestDumper, ParseError, ffi
from reynir.binparser import BIN_Grammar, GrammarError
from reynir.reducer import Reducer
from reynir.bindb import BIN_Db
from nertokenizer import recognize_entities
from images import get_image_url
from processor import modules_in_dir


# Latitude, longitude
LocationType = Tuple[float, float]

# The grammar root nonterminal for queries; see Reynir.grammar
_QUERY_ROOT = "QueryRoot"


# A fixed preamble that is inserted before the concatenated query grammar fragments
_GRAMMAR_PREAMBLE = """

QueryRoot →
    Query

# Mark the QueryRoot nonterminal as a root in the grammar
$root(QueryRoot)

"""


def beautify_query(query):
    """ Return a minimally beautified version of the given query string """
    # Make sure the query starts with an uppercase letter
    bq = (query[0].upper() + query[1:]) if query else ""
    # Add a question mark if no other ending punctuation is present
    if not any(bq.endswith(s) for s in ("?", ".", "!")):
        bq += "?"
    return bq


class QueryGrammar(BIN_Grammar):

    """ A subclass of BIN_Grammar that reads its input from
        strings obtained from query handler plug-ins in the
        queries subdirectory, prefixed by a preamble """

    def __init__(self):
        super().__init__()
        # Enable the 'include_queries' condition
        self.set_conditions({"include_queries"})

    @classmethod
    def is_grammar_modified(cls):
        """ Override inherited function to specify that query grammars
            should always be reparsed, since the set of plug-in query
            handlers may have changed, as well as their grammar fragments. """
        return True

    def read(self, fname, verbose=False, binary_fname=None):
        """ Overrides the inherited read() function to supply grammar
            text from a file as well as additional grammar fragments
            from query processor modules. """

        def grammar_generator():
            """ A generator that yields a grammar file, line-by-line,
                followed by grammar additions coming from a string
                that has been coalesced from grammar fragments in query
                processor modules. """
            with open(fname, "r", encoding="utf-8") as inp:
                # Read grammar file line-by-line
                for line in inp:
                    yield line
            # Yield the query grammar preamble
            grammar_preamble = _GRAMMAR_PREAMBLE.split("\n")
            for line in grammar_preamble:
                yield line
            # Yield grammar additions from plug-ins, if any
            grammar_additions = QueryParser.grammar_additions().split("\n")
            for line in grammar_additions:
                yield line

        try:
            # Note that if Settings.DEBUG is True, we always write a fresh
            # binary grammar file, regardless of file timestamps. This helps
            # in query development, as query grammar fragment strings may change
            # without any .grammar source file change (which is the default
            # trigger for generating new binary grammar files).
            return self.read_from_generator(
                fname,
                grammar_generator(),
                verbose,
                binary_fname,
                force_new_binary=Settings.DEBUG,
            )
        except (IOError, OSError):
            raise GrammarError("Unable to open or read grammar file", fname, 0)


class QueryParser(Fast_Parser):

    """ A subclass of Fast_Parser, specialized to parse queries """

    _GRAMMAR_BINARY_FILE = Fast_Parser._GRAMMAR_FILE + ".query.bin"

    # Keep a separate grammar class instance and time stamp for
    # QueryParser. This Python sleight-of-hand overrides
    # class attributes that are defined in BIN_Parser, see binparser.py.
    _grammar_ts = None
    _grammar = None
    _grammar_class = QueryGrammar

    # Also keep separate class instances of the C grammar and its timestamp
    _c_grammar = ffi.NULL
    _c_grammar_ts = None

    # Store the grammar additions for queries
    # (these remain constant for all query parsers, so there is no
    # need to store them per-instance)
    _grammar_additions = ""

    def __init__(self, grammar_additions):
        QueryParser._grammar_additions = grammar_additions
        super().__init__(verbose=False, root=_QUERY_ROOT)

    @classmethod
    def grammar_additions(cls):
        return cls._grammar_additions


_IGNORED_QUERY_PREFIXES = ("embla", "hæ embla", "hey embla", "sæl embla")
_IGNORED_PREFIX_RE = r"^({0})\s*".format("|".join(_IGNORED_QUERY_PREFIXES))


class Query:

    """ A Query is initialized by parsing a query string using QueryRoot as the
        grammar root nonterminal. The Query can then be executed by processing
        the best parse tree using the nonterminal handlers given above, returning a
        result object if successful. """

    _parser = None  # type: Optional[QueryParser]
    _processors = []  # type: List[ModuleType]
    _help_texts = dict()  # type: Dict[str, List[Callable]]

    def __init__(
        self, session,
        query: str, voice: str,
        auto_uppercase: bool,
        location: Optional[LocationType],
        client_id: str
    ) -> None:

        q = self._preprocess_query_string(query)
        self._session = session
        self._query = q or ""
        self._location = location
        # Prepare a "beautified query" string that can be
        # shown in a client user interface. By default, this
        # starts with an uppercase letter and ends with a
        # question mark, but this can be modified during the
        # processing of the query.
        self.set_beautified_query(beautify_query(q))
        self._voice = voice
        self._auto_uppercase = auto_uppercase
        self._error = None
        # A detailed answer, which can be a list or a dict
        self._response = None
        # A single "best" displayable text answer
        self._answer = None
        # A version of self._answer that can be
        # fed to a voice synthesizer
        self._voice_answer = None
        self._tree = None  # type: Optional[Tree]
        self._qtype = None
        self._key = None
        self._toklist = None
        # Expiration timestamp, if any
        self._expires = None
        # URL assocated with query, can be set by query response handler
        # and subsequently provided to the remote client
        self._url = None
        # Command returned by query
        self._command = None
        # Client id, if known
        self._client_id = client_id
        # Source of answer to query
        self._source = None
        # Query context, which is None until fetched via self.fetch_context()
        # This should be a dict that can be represented in JSON
        self._context = None

    def _preprocess_query_string(self, q):
        """ Preprocess the query string prior to further analysis """
        if not q:
            return q
        qf = re.sub(_IGNORED_PREFIX_RE, "", q, flags=re.IGNORECASE)
        # If stripping the prefixes results in an empty query,
        # just return original query string unmodified.
        return qf or q

    @classmethod
    def init_class(cls):
        """ Initialize singleton data, i.e. the list of query
            processor modules and the query parser instance """
        procs = []
        # Load the query processor modules found in the
        # queries directory
        modnames = modules_in_dir("queries")
        for modname in sorted(modnames):
            try:
                m = importlib.import_module(modname)
                procs.append(m)
            except ImportError as e:
                logging.error(
                    "Error importing query processor module {0}: {1}".format(modname, e)
                )
        cls._processors = procs

        # Obtain query grammar fragments from those processors
        # that handle parse trees. Also collect topic lemmas that
        # can be used to provide context-sensitive help texts
        # when queries cannot be parsed.
        grammar_fragments = []
        help_texts = defaultdict(list)
        for processor in procs:
            handle_tree = getattr(processor, "HANDLE_TREE", None)
            if handle_tree:
                # Check whether this processor supplies
                # a query grammar fragment
                fragment = getattr(processor, "GRAMMAR", None)
                if fragment and isinstance(fragment, str):
                    # Looks legit: add it to our list
                    grammar_fragments.append(fragment)
            # Collect topic lemmas and corresponding help text functions
            topic_lemmas = getattr(processor, "TOPIC_LEMMAS", None)
            if topic_lemmas:
                help_text_func = getattr(processor, "help_text", None)
                # If topic lemmas are given, a help_text function
                # should also be present
                assert help_text_func is not None
                if help_text_func is not None:
                    for lemma in topic_lemmas:
                        help_texts[lemma].append(help_text_func)
        cls._help_texts = help_texts

        # Coalesce the grammar additions from the fragments
        grammar_additions = "\n".join(grammar_fragments)
        # Initialize a singleton parser instance for queries,
        # with the nonterminal 'QueryRoot' as the grammar root
        cls._parser = QueryParser(grammar_additions)

    @staticmethod
    def _parse(toklist):
        """ Parse a token list as a query """
        bp = Query._parser
        assert bp is not None
        num_sent = 0
        num_parsed_sent = 0
        rdc = Reducer(bp.grammar)
        trees = dict()
        sent = []  # type: List[Tok]

        for t in toklist:
            if t[0] == TOK.S_BEGIN:
                sent = []
            elif t[0] == TOK.S_END:
                slen = len(sent)
                if not slen:
                    continue
                num_sent += 1
                # Parse the accumulated sentence
                num = 0
                try:
                    # Parse the sentence
                    forest = bp.go(sent)
                    if forest is not None:
                        num = Fast_Parser.num_combinations(forest)
                        if num > 1:
                            # Reduce the resulting forest
                            forest = rdc.go(forest)
                except ParseError:
                    forest = None
                if num > 0:
                    num_parsed_sent += 1
                    # Obtain a text representation of the parse tree
                    trees[num_sent] = ParseForestDumper.dump_forest(forest)

            elif t[0] == TOK.P_BEGIN:
                pass
            elif t[0] == TOK.P_END:
                pass
            else:
                sent.append(t)

        result = dict(num_sent=num_sent, num_parsed_sent=num_parsed_sent)
        return result, trees

    def parse(self, result):
        """ Parse the query from its string, returning True if valid """
        self._tree = None  # Erase previous tree, if any
        self._error = None  # Erase previous error, if any
        self._qtype = None  # Erase previous query type, if any
        self._key = None
        self._toklist = None

        q = self._query.strip()
        if not q:
            self.set_error("E_EMPTY_QUERY")
            return False

        toklist = tokenize(q, auto_uppercase=self._auto_uppercase and q.islower())
        toklist = list(toklist)
        # The following seems not to be needed and may complicate things
        # toklist = list(recognize_entities(toklist, enclosing_session=self._session))

        actual_q = correct_spaces(" ".join(t.txt for t in toklist if t.txt))
        if actual_q:
            actual_q = actual_q[0].upper() + actual_q[1:]
            if not any(actual_q.endswith(s) for s in ("?", ".", "!")):
                actual_q += "?"

        # Update the beautified query string, as the actual_q string
        # probably has more correct capitalization
        self.set_beautified_query(actual_q)

        if Settings.DEBUG:
            # Log the query string as seen by the parser
            print("Query is: '{0}'".format(actual_q))

        parse_result, trees = Query._parse(toklist)

        if not trees:
            # No parse at all
            self.set_error("E_NO_PARSE_TREES")
            return False

        result.update(parse_result)

        if result["num_sent"] != 1:
            # Queries must be one sentence
            self.set_error("E_MULTIPLE_SENTENCES")
            return False
        if result["num_parsed_sent"] != 1:
            # Unable to parse the single sentence
            self.set_error("E_NO_PARSE")
            return False
        if 1 not in trees:
            # No sentence number 1
            self.set_error("E_NO_FIRST_SENTENCE")
            return False
        # Looks good
        # Store the resulting parsed query as a tree
        tree_string = "S1\n" + trees[1]
        if Settings.DEBUG:
            print(tree_string)
        self._tree = Tree()
        self._tree.load(tree_string)
        # Store the token list
        self._toklist = toklist
        return True

    def execute_from_plain_text(self):
        """ Attempt to execute a plain text query, without having to parse it """
        if not self._query:
            return False
        for processor in self._processors:
            handle_plain_text = getattr(processor, "handle_plain_text", None)
            if handle_plain_text is not None:
                # This processor has a handle_plain_text function:
                # call it
                if handle_plain_text(self):
                    # Successfully handled: we're done
                    return True
        return False

    def execute_from_tree(self):
        """ Execute the query contained in the previously parsed tree;
            return True if successful """
        if self._tree is None:
            self.set_error("E_QUERY_NOT_PARSED")
            return False
        for processor in self._processors:
            self._error = None
            self._qtype = None
            # If a processor defines HANDLE_TREE and sets it to
            # a truthy value, it wants to handle parse trees
            handle_tree = getattr(processor, "HANDLE_TREE", None)
            if handle_tree:
                # Process the tree, which has only one sentence
                self._tree.process(self._session, processor, query=self)
                if self._answer and self._error is None:
                    # The processor successfully answered the query
                    return True
        # No processor was able to answer the query
        return False

    def last_answer(self, *, within_minutes=5):
        """ Return the last answer given to this client, by default
            within the last 5 minutes (0=forever) """
        if not self._client_id:
            # Can't find the last answer if no client_id given
            return None
        # Find the newest non-error, no-repeat query result for this client
        q = (
            self._session.query(QueryRow.answer, QueryRow.voice)
            .filter(QueryRow.client_id == self._client_id)
            .filter(QueryRow.qtype != "Repeat")
            .filter(QueryRow.error == None)
        )
        if within_minutes > 0:
            # Apply a timestamp filter
            since = datetime.utcnow() - timedelta(minutes=within_minutes)
            q = q.filter(QueryRow.timestamp >= since)
        # Sort to get the newest query that fulfills the criteria
        last = q.order_by(desc(QueryRow.timestamp)).limit(1).one_or_none()
        return None if last is None else tuple(last)

    def fetch_context(self, *, within_minutes=10):
        """ Return the context from the last answer given to this client,
            by default within the last 10 minutes (0=forever) """
        if not self._client_id:
            # Can't find the last answer if no client_id given
            return None
        # Find the newest non-error, no-repeat query result for this client
        q = (
            self._session.query(QueryRow.context)
            .filter(QueryRow.client_id == self._client_id)
            .filter(QueryRow.qtype != "Repeat")
            .filter(QueryRow.error == None)
        )
        if within_minutes > 0:
            # Apply a timestamp filter
            since = datetime.utcnow() - timedelta(minutes=within_minutes)
            q = q.filter(QueryRow.timestamp >= since)
        # Sort to get the newest query that fulfills the criteria
        ctx = q.order_by(desc(QueryRow.timestamp)).limit(1).one_or_none()
        if ctx is None:
            return None
        # This function normally returns a dict that has been decoded from JSON
        return None if ctx is None else ctx[0]

    @property
    def query(self):
        return self._query

    @property
    def query_lower(self):
        return self._query.lower()

    @property
    def beautified_query(self):
        """ Return the query string that will be reflected back to the client """
        return self._beautified_query

    def set_beautified_query(self, q):
        """ Set the query string that will be reflected back to the client """
        self._beautified_query = (
            q.replace("embla", "Embla")
            .replace("miðeind", "Miðeind")
            .replace("Guðni Th ", "Guðni Th. ")  # By presidential request :)
        )

    def lowercase_beautified_query(self):
        """ If we know that no uppercase words occur in the query,
            except the initial capital, this function can be called
            to adjust the beautified query string accordingly. """
        self.set_beautified_query(self._beautified_query.capitalize())

    def query_is_command(self):
        """ Called from a query processor if the query is a command, not a question """
        # Put a period at the end of the beautified query text
        # instead of a question mark
        if self._beautified_query.endswith("?"):
            self._beautified_query = self._beautified_query[:-1] + "."

    @property
    def expires(self):
        """ Expiration time stamp for this query answer, if any """
        return self._expires

    def set_expires(self, ts):
        self._expires = ts

    @property
    def url(self):
        """ URL answer associated with this query """
        return self._url

    def set_url(self, u):
        self._url = u

    @property
    def command(self):
<<<<<<< HEAD
        """ URL answer associated with this query """
        return self._command

    def set_command(self, u):
        self._command = u
=======
        """ JS command associated with this query """
        return self._command

    def set_command(self, c):
        self._command = c
>>>>>>> e428ff9b

    @property
    def source(self):
        """ Source of answer to this query """
        return self._source

    def set_source(self, s):
        self._source = s

    @property
    def location(self):
        return self._location

    @property
    def token_list(self):
        return self._toklist

    def set_qtype(self, qtype):
        """ Set the query type ('Person', 'Title', 'Company', 'Entity'...) """
        self._qtype = qtype

    def set_answer(self, response, answer, voice_answer=None):
        """ Set the answer to the query """
        # Detailed response (this is usually a dict)
        self._response = response
        # Single best answer, as a displayable string
        self._answer = answer
        # A voice version of the single best answer
        self._voice_answer = voice_answer

    def set_key(self, key):
        """ Set the query key, i.e. the term or string used to execute the query """
        # This is for instance a person name in nominative case
        self._key = key

    def set_error(self, error):
        """ Set an error result """
        self._error = error

    def qtype(self):
        """ Return the query type """
        return self._qtype

    @property
    def is_voice(self):
        """ Return True if this is a voice query """
        return self._voice

    @property
    def client_id(self):
        return self._client_id

    def response(self):
        """ Return the detailed query answer """
        return self._response

    def answer(self):
        """ Return the 'single best' displayable query answer """
        return self._answer

    def voice_answer(self):
        """ Return a voice version of the 'single best' answer, if any """
        return self._voice_answer

    def key(self):
        """ Return the query key """
        return self._key

    def error(self):
        """ Return the query error, if any """
        return self._error

    def set_context(self, ctx):
        """ Set a query context that will be stored and made available
            to the next query from the same client """
        self._context = ctx

    @property
    def context(self):
        """ Return the context that has been set by self.set_context() """
        return self._context

    @classmethod
    def try_to_help(cls, query, result):
        """ Attempt to help the user in the case of a failed query,
            based on lemmas in the query string """
        # Collect a set of lemmas that occur in the query string
        lemmas = set()
        with BIN_Db.get_db() as db:
            for token in query.lower().split():
                if token.isalpha():
                    m = db.meanings(token)
                    if not m:
                        # Try an uppercase version, just in case (pun intended)
                        m = db.meanings(token.capitalize())
                    if m:
                        lemmas |= set(mm.stofn.lower() for mm in m)
        # Collect a list of potential help text functions from the query modules
        help_text_funcs = []
        for lemma in lemmas:
            help_text_funcs.extend(
                [
                    (lemma, help_text_func)
                    for help_text_func in cls._help_texts.get(lemma, [])
                ]
            )
        if help_text_funcs:
            # Found at least one help text func matching a lemma in the query
            # Select a function at random and invoke it with the matched
            # lemma as a parameter
            lemma, help_text_func = random.choice(help_text_funcs)
            result["answer"] = result["voice"] = help_text_func(lemma)
            result["valid"] = True

    def execute(self) -> Dict[str, Any]:
        """ Check whether the parse tree is describes a query, and if so,
            execute the query, store the query answer in the result dictionary
            and return True """
        if Query._parser is None:
            Query.init_class()
        # By default, the result object contains the 'raw' query
        # string (the one returned from the speech-to-text processor)
        # as well as the beautified version of that string - which
        # usually starts with an uppercase letter and has a trailing
        # question mark (or other ending punctuation).
        result = dict(q_raw=self.query, q=self.beautified_query)
        # First, try to handle this from plain text, without parsing:
        # shortcut to a successful, plain response
        if not self.execute_from_plain_text():
            if not self.parse(result):
                # Unable to parse the query
                if Settings.DEBUG:
                    print("Unable to parse query, error {0}".format(self.error()))
                result["error"] = self.error()
                result["valid"] = False
                return result
            if not self.execute_from_tree():
                # This is a query, but its execution failed for some reason:
                # return the error
                # if Settings.DEBUG:
                #     print("Unable to execute query, error {0}".format(q.error()))
                result["error"] = self.error() or "E_UNABLE_TO_EXECUTE_QUERY"
                result["valid"] = True
                return result
        # Successful query: return the answer in response
        if self._answer:
            result["answer"] = self._answer
        if self._voice and self._voice_answer:
            # This is a voice query and we have a voice answer to it
            result["voice"] = self._voice_answer
        if self._voice:
            # Optimize the response to voice queries:
            # we don't need detailed information about alternative
            # answers or their sources
            result["response"] = dict(answer=self._answer or "")
        else:
            # Return a detailed response if not a voice query
            result["response"] = self._response
        # Re-assign the beautified query string, in case the query processor modified it
        result["q"] = self.beautified_query
        # ...and the query type, as a string ('Person', 'Entity', 'Title' etc.)
        result["qtype"] = qt = self.qtype()
        # ...and the key used to retrieve the answer, if any
        result["key"] = self.key()
        # ...and a URL, if any has been set by the query processor
        if self.url:
            result["open_url"] = self.url
        # ...and a command, if any has been set
        if self.command:
            result["command"] = self.command
        # .. and the source, if set by query processor
        if self.source:
            result["source"] = self.source
        if not self._voice and qt == "Person":
            # For a person query, add an image (if available)
            img = get_image_url(self.key(), enclosing_session=self._session)
            if img is not None:
                result["image"] = dict(
                    src=img.src,
                    width=img.width,
                    height=img.height,
                    link=img.link,
                    origin=img.origin,
                    name=img.name,
                )
        result["valid"] = True
        if Settings.DEBUG:
            # Dump query results to the console
            def converter(o):
                """ Ensure that datetime is output in ISO format to JSON """
                if isinstance(o, datetime):
                    return o.isoformat()[0:16]
                return None

            print(
                "{0}".format(
                    json.dumps(result, indent=3, ensure_ascii=False, default=converter)
                )
            )
        return result


def _to_case(np, lookup_func, cast_func, meaning_filter_func):
    """ Return the noun phrase after casting it from nominative to accusative case """
    # Split the phrase into words and punctuation, respectively
    a = re.split(r"([\w]+)", np)
    seen_preposition = False
    # Enumerate through the 'tokens'
    for ix, w in enumerate(a):
        if not w:
            continue
        if w == "- ":
            # Something like 'Skeiða- og Hrunamannavegur'
            continue
        if w.strip() in {"-", "/"}:
            # Reset the seen_preposition flag after seeing a hyphen or slash
            seen_preposition = False
            continue
        if seen_preposition:
            continue
        if re.match(r"^[\w]+$", w):
            # This is a word: begin by looking up the word form
            _, mm = lookup_func(w)
            if not mm:
                # Unknown word form: leave it as-is
                continue
            if any(m.ordfl == "fs" for m in mm):
                # Probably a preposition: don't modify it, but
                # stop casting until the end of this phrase
                seen_preposition = True
                continue
            # Cast the word to the case we want
            a[ix] = cast_func(w, meaning_filter_func=meaning_filter_func)
    # Reassemble the list of words and punctuation
    return "".join(a)


def to_accusative(np, *, meaning_filter_func=None):
    """ Return the noun phrase after casting it from nominative to accusative case """
    with BIN_Db.get_db() as db:
        return _to_case(
            np,
            db.lookup_word,
            db.cast_to_accusative,
            meaning_filter_func=meaning_filter_func,
        )


def to_dative(np, *, meaning_filter_func=None):
    """ Return the noun phrase after casting it from nominative to dative case """
    with BIN_Db.get_db() as db:
        return _to_case(
            np,
            db.lookup_word,
            db.cast_to_dative,
            meaning_filter_func=meaning_filter_func,
        )


def process_query(
    q,
    voice,
    *,
    auto_uppercase=False,
    location=None,
    remote_addr=None,
    client_id=None,
    client_type=None,
    client_version=None,
    bypass_cache=False,
    private=False
):
    """ Process an incoming natural language query.
        If voice is True, return a voice-friendly string to
        be spoken to the user. If auto_uppercase is True,
        the string probably came from voice input and we
        need to intelligently guess which words in the query
        should be upper case (to the extent that it matters).
        The q parameter can either be a single query string
        or an iterable of strings that will be processed in
        order until a successful one is found. """

    now = datetime.utcnow()
    result = None
    client_id = client_id[:256] if client_id else None
    first_clean_q = None
    first_qtext = None

    with SessionContext(commit=True) as session:

        if isinstance(q, str):
            # This is a single string
            it = [q]
        else:
            # This should be an array of strings,
            # in decreasing priority order
            it = q

        # Iterate through the submitted query strings,
        # assuming that they are in decreasing order of probability,
        # attempting to execute them in turn until we find
        # one that works (or we're stumped)

        for qtext in it:

            qtext = qtext.strip()
            clean_q = qtext.rstrip("?")
            if first_clean_q is None:
                # Store the first (most likely) query string
                # that comes in from the speech-to-text processor,
                # since we want to return that one to the client
                # if no query string is matched - not the last
                # (least likely) query string
                first_clean_q = clean_q
                first_qtext = qtext
            # First, look in the query cache for the same question
            # (in lower case), having a not-expired answer
            cached_answer = None
            if voice and not bypass_cache:
                # Only use the cache for voice queries
                # (handling detailed responses in other queries
                # is too much for the cache)
                cached_answer = (
                    session.query(QueryRow)
                    .filter(QueryRow.question_lc == clean_q.lower())
                    .filter(QueryRow.expires >= now)
                    .order_by(desc(QueryRow.expires))
                    .limit(1)
                    .one_or_none()
                )
            if cached_answer is not None:
                # The same question is found in the cache and has not expired:
                # return the previous answer
                a = cached_answer
                result = dict(
                    valid=True,
                    q_raw=qtext,
                    q=a.bquestion,
                    answer=a.answer,
                    response=dict(answer=a.answer or ""),
                    voice=a.voice,
                    expires=a.expires,
                    qtype=a.qtype,
                    key=a.key,
                )
                # !!! TBD: Log the cached answer as well?
                return result
            query = Query(session, qtext, voice, auto_uppercase, location, client_id)
            result = query.execute()
            if result["valid"] and "error" not in result:
                # Successful: our job is done
                if not private:
                    # If not in private mode, log the result
                    try:
                        qrow = QueryRow(
                            timestamp=now,
                            interpretations=it,
                            question=clean_q,
                            # bquestion is the beautified query string
                            bquestion=result["q"],
                            answer=result["answer"],
                            voice=result.get("voice"),
                            # Only put an expiration on voice queries
                            expires=query.expires if voice else None,
                            qtype=result.get("qtype"),
                            key=result.get("key"),
                            latitude=location[0] if location else None,
                            longitude=location[1] if location else None,
                            # Client identifier
                            client_id=client_id,
                            client_type=client_type or None,
                            client_version=client_version or None,
                            # IP address
                            remote_addr=remote_addr or None,
                            # Context dict, stored as JSON, if present
                            # (set during query execution)
                            context=query.context,
                            # All other fields are set to NULL
                        )
                        session.add(qrow)
                    except Exception as e:
                        logging.error("Error logging query: {0}".format(e))
                return result

        # Failed to answer the query, i.e. no query processor
        # module was able to parse the query and provide an answer
        result = result or dict(valid=False, error="E_NO_RESULT")
        if first_clean_q:
            # Re-insert the query data from the first (most likely)
            # string returned from the speech-to-text processor,
            # replacing residual data that otherwise would be there
            # from the last (least likely) query string
            result["q_raw"] = first_qtext
            result["q"] = beautify_query(first_qtext)
            # Attempt to include a helpful response in the result
            Query.try_to_help(first_clean_q, result)

            # Log the failure
            qrow = QueryRow(
                timestamp=now,
                interpretations=it,
                question=first_clean_q,
                bquestion=result["q"],
                answer=result.get("answer"),
                voice=result.get("voice"),
                error=result.get("error"),
                latitude=location[0] if location else None,
                longitude=location[1] if location else None,
                # Client identifier
                client_id=client_id,
                client_type=client_type or None,
                client_version=client_version or None,
                # IP address
                remote_addr=remote_addr or None
                # All other fields are set to NULL
            )
            session.add(qrow)

        return result<|MERGE_RESOLUTION|>--- conflicted
+++ resolved
@@ -536,19 +536,11 @@
 
     @property
     def command(self):
-<<<<<<< HEAD
-        """ URL answer associated with this query """
-        return self._command
-
-    def set_command(self, u):
-        self._command = u
-=======
         """ JS command associated with this query """
         return self._command
 
     def set_command(self, c):
         self._command = c
->>>>>>> e428ff9b
 
     @property
     def source(self):
