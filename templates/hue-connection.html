<!doctype html>
<html lang="is">

<head>
    <meta charset="utf-8">
    <meta name="viewport" content="width=device-width, initial-scale=1.0">
    <meta http-equiv="Content-Type" content="text/html; charset=utf-8">
    <meta http-equiv="Content-Language" content="is">
    <link rel="stylesheet" type="text/css" href="{{ url_for('static', filename='css/style.css') }}">
    <title>Philips Hue</title>
    <!-- <script src="../queries/js/IoT_Embla/Philips_Hue/hub.js"></script> -->

    <meta name="robots" content="noindex, nofollow, noimageindex, noarchive">
    <meta name="googlebot" content="noindex, nofollow, noimageindex, noarchive">
</head>

<body>
    <h1>Philips Hue Hub</h1>
    <div style="               
                display: flex;
                flex-direction: column;
                justify-content: center;
            " class="content">"
    </div>
    <div style="
                display: flex;
                flex-direction: column;
                justify-content: center;
            " class="content">
<<<<<<< HEAD
        <p>Philips Hue er vinsælasta snjallljósa lausn heims. 
            Með því að tengja Philips Hue miðstöðina þína getur þú beðið emblu um að kveikja og slökka á ljósum, breyta lit, birtustigi og fleira.</p>
        <h2>Leiðbeiningar</h2>
=======
        <h2 class="h2-subsection">Leiðbeiningar</h2>
>>>>>>> 9d447fc5
        <ol>
            <li>Tengdu Philips Hue miðstöðina með netsnúru.</li>
            <li>Gættu þess að miðstöðin sé tengd sama neti og síminn þinn.</li>
            <li>Ýttu á takkann á Hue miðstöðinni þinni.</li>
            <li>Veldu „Tengja“ innan 30 sekúndna frá því þú ýttir á takkann.</li>
        </ol>

        <button id="connect_button" style="  background-color: #D2827F;
            border: none;
            color: white;
            padding: 15px 32px;
            margin: 30px;
            text-align: center;
            text-decoration: none;
            display: inline-block;
            border-radius: 15px;
            box-shadow: 0px 5px 10px 0px #000000;
            font-size: 16px;" onclick="syncConnectHub();">Tengja</button>

    </div>
    <!-- <script type="text/javascript">
        import syncConnectHub from '../queries/js/IoT_Embla/Philips_Hue/hub.js';
        function connectHue() {
            console.log("In connectHue");
            const queryParams = new URLSearchParams(window.location.search);
            const clientId = queryParams.get('client_id');
            const requestUrl = queryParams.get('request_url');
            syncConnectHub(clientId, requestUrl);
            print("Done connecting");
        }
    </script> -->
    <script>
        console.log("!!!!!!! hub.js !!!!!!!!");
        "use strict";

        async function findHub() {
            // let hubArr = [];
            // let hubObj = new Object();
            // hubObj.id = "ecb5fafffe1be1a4";
            // hubObj.internalipaddress = "192.168.1.68";
            // hubObj.port = "443";
            // console.log(hubObj);
            // hubArr.push(hubObj);
            // return hubArr[0];
            return fetch(`https://discovery.meethue.com`)
                .then((resp) => resp.json())
                .then((obj) => {
                    console.log(obj);
                    return obj[0];
                })
                .catch((err) => {
                    console.log("No smart device found!");
                });
        }

        async function createNewDeveloper(ipAddress) {
            console.log("create new developer");
            const body = JSON.stringify({
                devicetype: "mideind_hue_communication#smartdevice",
            });
            return fetch(`http://${ipAddress}/api`, {
                method: "POST",
                body: body,
            })
                .then((resp) => resp.json())
                .then((obj) => {
                    return obj[0];
                })
                .catch((err) => {
                    console.log(err);
                });
        }

        async function storeDevice(data, requestURL) {
            console.log("store device");
            return fetch(`${requestURL}/register_query_data.api`, {
                method: "POST",
                body: JSON.stringify(data),
                headers: {
                    "Content-Type": "application/json",
                },
            })
                .then((resp) => resp.json())
                .then((obj) => {
                    return obj;
                })
                .catch((err) => {
                    console.log("Error while storing user");
                });
        }

        // clientID = "82AD3C91-7DA2-4502-BB17-075CEC090B14", requestURL = "192.168.1.68")
        async function connectHub(clientID, requestURL) {
            console.log("connect hub");
            let deviceInfo = await findHub();
            console.log("device info: ", deviceInfo);
            console.log("device_ip :", deviceInfo.internalipaddress);

            try {
                let username = await createNewDeveloper(deviceInfo.internalipaddress);
                console.log("username: ", username);
                if (!username.success) {
                    return "Ýttu á 'Philips' takkann á tengiboxinu og reyndu aftur";
                }

                const data = {
                    client_id: clientID,
                    key: "iot",
                    data: {
                        iot_lights: {
                            philips_hue: {
                                credentials: {
                                    username: username.success.username,
                                    ip_address: deviceInfo.internalipaddress,
                                },
                            },
                        },
                    },
                };

                const result = await storeDevice(data, requestURL);
                console.log("result: ", result);
                return "Tenging við snjalltæki tókst";
            } catch (error) {
                console.log(error);
                return "Ekki tókst að tengja snjalltæki";
            }
        }

        function syncConnectHub() {

            const queryParams = new URLSearchParams(window.location.search);
            const clientID = queryParams.get('client_id');
            const requestURL = queryParams.get('request_url');
            connectHub(clientID, requestURL);
            return "Philips Hue miðstöðin hefur verið tengd";
        }
    </script>
</body>


</html><|MERGE_RESOLUTION|>--- conflicted
+++ resolved
@@ -27,13 +27,10 @@
                 flex-direction: column;
                 justify-content: center;
             " class="content">
-<<<<<<< HEAD
         <p>Philips Hue er vinsælasta snjallljósa lausn heims. 
             Með því að tengja Philips Hue miðstöðina þína getur þú beðið emblu um að kveikja og slökka á ljósum, breyta lit, birtustigi og fleira.</p>
-        <h2>Leiðbeiningar</h2>
-=======
+            
         <h2 class="h2-subsection">Leiðbeiningar</h2>
->>>>>>> 9d447fc5
         <ol>
             <li>Tengdu Philips Hue miðstöðina með netsnúru.</li>
             <li>Gættu þess að miðstöðin sé tengd sama neti og síminn þinn.</li>
