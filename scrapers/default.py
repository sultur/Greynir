--- conflicted
+++ resolved
@@ -1582,7 +1582,6 @@
     def _get_content(self, soup_body):
         """ Find the article content (main text) in the soup """
         content = ScrapeHelper.div_class(soup_body, "textinn")
-<<<<<<< HEAD
         if not content:
             return BeautifulSoup("", _HTML_PARSER)  # Return empty soup.
 
@@ -1595,17 +1594,6 @@
         for fc in content.find_all("figcaption"):
             fc.decompose()
 
-=======
-        if content:
-            for t in content.find_all("style"):
-                t.decompose()
-            ScrapeHelper.del_div_class(content, "efnisordin")
-            ScrapeHelper.del_div_class(content, "ibodi")
-            if content.figure:
-                content.figure.decompose()
-            for fc in content.find_all("figcaption"):
-                fc.decompose()
->>>>>>> dbd33ee3
         return content
 
 
