"""

    Greynir: Natural language processing for Icelandic

    Default scraping helpers module

    Copyright (C) 2023 Miðeind ehf.

       This program is free software: you can redistribute it and/or modify
       it under the terms of the GNU General Public License as published by
       the Free Software Foundation, either version 3 of the License, or
       (at your option) any later version.
       This program is distributed in the hope that it will be useful,
       but WITHOUT ANY WARRANTY; without even the implied warranty of
       MERCHANTABILITY or FITNESS FOR A PARTICULAR PURPOSE.  See the
       GNU General Public License for more details.

    You should have received a copy of the GNU General Public License
    along with this program.  If not, see http://www.gnu.org/licenses/.


    This module implements a set of default scraping helpers for
    a number of Icelandic websites. The particular scraping module and
    class to be used for each root website is specified in the roots
    table of the scraper database.

"""

from __future__ import annotations

from typing import Iterable, Match, Optional, Sequence, Union, List, cast

import re
import logging
import urllib.parse as urlparse
import requests
from datetime import datetime

from bs4 import BeautifulSoup
from bs4.element import Tag, NavigableString

from db.models import Root

MODULE_NAME = __name__

# The HTML parser to use with BeautifulSoup
# _HTML_PARSER = "html5lib"
_HTML_PARSER = "html.parser"

# Icelandic month names. Used for parsing
# date strings in some of the scrapers
MONTHS: Sequence[str] = [
    "janúar",
    "febrúar",
    "mars",
    "apríl",
    "maí",
    "júní",
    "júlí",
    "ágúst",
    "september",
    "október",
    "nóvember",
    "desember",
]

MONTHS_ABBR: Sequence[str] = [
    "jan",
    "feb",
    "mar",
    "apr",
    "maí",
    "jún",
    "júl",
    "ágú",
    "sep",
    "okt",
    "nóv",
    "des",
]


class Metadata:
    """The metadata returned by the helper.get_metadata() function"""

    def __init__(
        self,
        heading: Optional[str],
        author: str,
        timestamp: datetime,
        authority: float,
        icon: str,
    ) -> None:
        self.heading = heading
        self.author = author
        self.timestamp = timestamp
        self.authority = authority
        self.icon = icon

    def __repr__(self) -> str:
        return "{0}(heading='{1}', author='{2}', ts='{3}')".format(
            type(self).__name__, self.heading, self.author, self.timestamp
        )


class ScrapeHelper:
    """Generic scraping helper base class"""

    def __init__(self, root: Root) -> None:
        self._domain = root.domain
        self._authority = root.authority
        self._author = root.author
        self._description = root.description
        self._root_id = root.id
        self._feeds: List[str] = []

    def make_soup(self, doc: str) -> Optional[BeautifulSoup]:
        """Make a soup object from a document"""
        soup = BeautifulSoup(doc, _HTML_PARSER)
        return None if soup.html is None else soup

    def skip_url(self, url: str) -> bool:
        """Return True if this URL should not be scraped"""
        return False  # Scrape all URLs by default

    def skip_rss_entry(self, entry: str) -> bool:
        """Return True if URL in RSS feed entry should be skipped"""
        return False

    @staticmethod
    def unescape(s: str) -> str:
        """Unescape headings that may contain Unicode characters"""

        def replacer(matchobj: Match[str]) -> str:
            m = matchobj.group(1)
            assert m
            return chr(int(m, 16))  # Hex

        # Example: \u0084 -> chr(132)
        return re.sub(r"\\u([0-9a-fA-F]{4})", replacer, s) if s else ""

    def get_metadata(self, soup: BeautifulSoup) -> Metadata:
        """Analyze the article HTML soup and return metadata"""
        return Metadata(
            heading=None,
            author=self.author,
            timestamp=datetime.utcnow(),
            authority=self.authority,
            icon=self.icon,
        )

    @staticmethod
    def _get_body(soup: BeautifulSoup) -> Optional[Tag]:
        """Can be overridden in subclasses in special situations"""
        return soup.html.body if soup.html else None

    def get_content(self, soup: BeautifulSoup) -> Optional[Tag]:
        """Find the actual article content within an HTML soup
        and return its parent node"""
        if not soup or not soup.html or not soup.html.body:
            # No body in HTML: something is wrong, return None
            logging.warning("get_content returning None")
            return None
        f = getattr(self, "get_content")
        if callable(f):
            content = f(self._get_body(soup))
            if content:
                # Always delete embedded social media widgets
                content = ScrapeHelper.del_social_embeds(content)
        else:
            content = None
        # By default, return the entire body
        return content or self._get_body(soup)

    @property
    def root_id(self) -> int:
        """Return the root id corresponding to this domain"""
        return self._root_id

    @property
    def domain(self) -> str:
        return self._domain

    @property
    def icon(self) -> str:
        """Return the name of an icon file for this root"""
        return self._domain + ".png"

    @property
    def authority(self) -> float:
        return self._authority

    @property
    def author(self) -> str:
        return self._author

    @property
    def feeds(self) -> List[str]:
        return self._feeds

    @property
    def scr_module(self) -> str:
        """Return the name of the module for this scraping helper class"""
        return MODULE_NAME

    @property
    def scr_class(self) -> str:
        """Return the name of this scraping helper class"""
        return self.__class__.__name__

    @property
    def scr_version(self) -> str:
        """Return the version of this scraping helper class"""
        # If no VERSION attribute in the class, return a default '1.0'
        return getattr(self.__class__, "VERSION", "1.0")

    @staticmethod
    def general_filter(
        tag: Tag, name: str, attr: str, attr_val: Union[str, Iterable[str]]
    ) -> bool:
        """General filter function to use with BeautifulSoup.find().
        Looks for tag['attr'] == attr_val or attr_val in tag['attr'].
        attr_val can also be iterable, in which case all the given
        attribute values must be present on the tag for the match to
        be made."""
        if tag.name != name or not tag.has_attr(attr):
            return False
        a = tag[attr]
        assert a is not None

        # Handle both potentially multi-valued attrs
        # (for instance multiple classes on a div),
        # and multi-valued attr_vals (for instance more
        # than one class that should be present)
        if isinstance(a, str):
            a = set(a.split())
        if isinstance(attr_val, str):
            return attr_val in a
        return all(v in a for v in attr_val)

    @staticmethod
    def meta_property_filter(
        tag: Tag, prop_val: Union[str, Iterable[str]], prop_attr: str = "property"
    ) -> bool:
        """Filter function for meta properties in HTML documents"""
        # By default, catch <meta property='prop_val' content='X'>
        return ScrapeHelper.general_filter(tag, "meta", prop_attr, prop_val)

    @staticmethod
    def div_class_filter(tag: Tag, cls: Union[str, Iterable[str]]) -> bool:
        """Filter function for divs in HTML documents, selected by class"""
        return ScrapeHelper.general_filter(tag, "div", "class", cls)

    @staticmethod
    def div_id_filter(tag: Tag, div_id: Union[str, Iterable[str]]) -> bool:
        """Filter function for divs in HTML documents, selected by id"""
        return ScrapeHelper.general_filter(tag, "div", "id", div_id)

    @staticmethod
    def meta_property(
        soup: BeautifulSoup, property_name: str, prop_attr: str = "property"
    ) -> Optional[str]:
        try:
            f = lambda tag: ScrapeHelper.meta_property_filter(
                tag, property_name, prop_attr
            )
            mp = soup.html.head.find(f)
            if not mp:
                logging.warning(
                    f"meta property {property_name} not found in soup.html.head"
                )
            return str(mp["content"]) if mp else None
        except Exception as e:
            logging.warning(f"Exception in meta_property('{property_name}'): {e}")
            return None

    @staticmethod
    def tag_prop_val(
        soup: Tag, tag: str, prop: str, val: Union[str, Iterable[str]]
    ) -> Optional[Tag]:
        """Find a tag of a given type with an attribute having the specified value"""
        if not soup:
            return None
        return soup.find(lambda t: ScrapeHelper.general_filter(t, tag, prop, val))

    @staticmethod
    def tag_class(
        soup: BeautifulSoup, tag: str, cls: Union[str, Iterable[str]]
    ) -> Union[Tag, NavigableString, None]:
        """Find a tag of a given type with a particular class"""
        return ScrapeHelper.tag_prop_val(soup, tag, "class", cls)

    @staticmethod
    def div_class(
        soup: Union[Tag, NavigableString, None], *argv: Union[str, Sequence[str]]
    ) -> Optional[Tag]:
        """Find a div with a particular class/set of classes within the
        HTML soup, recursively within its parent if more than one
        div spec is given"""
        if not soup:
            return None
        s = soup
        for cls in argv:

            def f(tag: Tag) -> bool:
                return ScrapeHelper.div_class_filter(tag, cls)

            s = soup.find(f)
        return s

    @staticmethod
    def nested_tag(
        soup: Optional[Tag], *argv: str
    ) -> Optional[Tag]:
        """Find a tag within a nested hierarchy of tags"""
        for next_tag in argv:
            if not soup:
                return None
            soup = soup.find(lambda tag: tag.name == next_tag)
        return soup

    @staticmethod
    def div_id(soup: Tag, div_id: str) -> Optional[Tag]:
        """Find a div with a particular id"""
        if not soup or not div_id:
            return None
        f = lambda tag: ScrapeHelper.div_id_filter(tag, div_id)
        return soup.find(f)

    @staticmethod
    def del_tag_prop_val(
        soup: Optional[Tag],
        tag: str,
        prop: str,
        val: Union[str, Iterable[str]],
    ) -> None:
        """Delete all occurrences of the tag that have
        a property with the given value"""
        if soup is None:
            return
        while True:
            s = ScrapeHelper.tag_prop_val(soup, tag, prop, val)
            if s is None:
                break
            s.extract()

    @staticmethod
    def del_div_class(
        soup: Optional[Tag], *argv: Union[str, Sequence[str]]
    ) -> None:
        """Delete all occurrences of the specified div.class"""
        if soup is None:
            return
        while True:
            s = ScrapeHelper.div_class(soup, *argv)
            if s is None:
                break
            s.extract()

    @staticmethod
    def del_tag(soup: Optional[Tag], tag_name: str) -> None:
        """Delete all occurrences of the specified tag"""
        if soup is None:
            return
        while True:
            s = soup.find(lambda tag: tag.name == tag_name)
            if s is None:
                break
            s.extract()

    @staticmethod
    def del_social_embeds(soup: Tag) -> Tag:
        # Delete all iframes and embedded FB/Twitter/Instagram posts
        ScrapeHelper.del_tag(soup, "iframe")
        ScrapeHelper.del_tag(soup, "twitterwidget")
        ScrapeHelper.del_div_class(soup, "fb-post")
        ScrapeHelper.del_tag_prop_val(soup, "blockquote", "class", "instagram-media")
        ScrapeHelper.del_tag_prop_val(soup, "blockquote", "class", "twitter-tweet")
        return soup


class KjarninnScraper(ScrapeHelper):
    """Scraping helper for Kjarninn.is"""

    def __init__(self, root: Root) -> None:
        super().__init__(root)
        self._feeds = ["https://kjarninn.is/feed/"]

    def skip_url(self, url: str) -> bool:
        """Return True if this URL should not be scraped"""
        s = urlparse.urlsplit(url)
        if s.path and s.path.startswith("/tag/"):
            return True
        if s.path and s.path.startswith("/hladvarp/"):
            return True
        return False  # Scrape all other URLs by default

    def get_metadata(self, soup: BeautifulSoup) -> Metadata:
        """Analyze the article soup and return metadata"""
        metadata = super().get_metadata(soup)
        # Extract the heading from the OpenGraph (Facebook) og:title meta property
        heading = ScrapeHelper.meta_property(soup, "og:title") or ""
        if "|" in heading:
            heading = heading[0 : heading.index("|")].rstrip()
        heading = self.unescape(heading)
        # Extract the publication time from the article:published_time meta property
        ts = ScrapeHelper.meta_property(soup, "article:published_time")
        if ts:
            timestamp = datetime(
                year=int(ts[0:4]),
                month=int(ts[5:7]),
                day=int(ts[8:10]),
                hour=int(ts[11:13]),
                minute=int(ts[14:16]),
                second=int(ts[17:19]),
            )
        else:
            timestamp = datetime.utcnow()
        # Exctract the author name
        # Start with <span itemprop="author">
        f = lambda xtag: ScrapeHelper.general_filter(xtag, "span", "itemprop", "author")
        tag = soup.html.body.find(f) if soup.html.body else None
        if not tag:
            # Then, try <span class="author">
            f = lambda xtag: ScrapeHelper.general_filter(
                xtag, "span", "class", "author"
            )
            tag = soup.html.body.find(f) if soup.html.body else None
        if not tag:
            logging.warning("span.class.author tag not found in soup.html.body")
        author = str(tag.string) if tag and tag.string else "Ritstjórn Kjarnans"
        metadata.heading = heading
        metadata.author = author
        metadata.timestamp = timestamp
        return metadata

    # noinspection PyMethodMayBeStatic
    def get_content(self, soup: BeautifulSoup) -> Optional[Tag]:
        """Find the article content (main text) in the soup"""
        article = cast(Optional[Tag], soup.find("article"))
        if not article:
            article = ScrapeHelper.div_class(soup, "article-body")

        # soup_body has already been sanitized in the ScrapeHelper base class
        if article is None:
            logging.warning("Kjarninn scraper: soup_body article is None")
            return None

        # Delete div.container.title-container tags from the content
        title_cont = ScrapeHelper.div_class(article, ("container", "title-container"))
        if title_cont is not None:
            title_cont.extract()

        # Delete div.container.quote-container tags from the content
        ScrapeHelper.del_div_class(article, ("container", "quote-container"))
        # Delete div.container-fluid tags from the content
        ScrapeHelper.del_div_class(article, "container-fluid")
        # Get the content itself
        content = ScrapeHelper.div_class(article, "article-body")
        if content is None:
            # No div.article-body present
            content = article
        # Delete div.category-snippet tags from the content
        ScrapeHelper.del_div_class(content, "category_snippet")
        # Delete image containers from content
        ScrapeHelper.del_div_class(content, "image-container")
        # Delete "Lestu meira" lists at bottom of article
        ScrapeHelper.del_div_class(content, "tag_list_block")
        # Delete div.ad-container tags from the content
        ScrapeHelper.del_div_class(content, "ad-container")
        # Delete sub-headlines
        ScrapeHelper.del_tag(article, "h2")
        ScrapeHelper.del_tag(content, "h3")
        ScrapeHelper.del_tag(content, "h4")

        return content


class RuvScraper(ScrapeHelper):
    """Scraping helper for RUV.is"""

    def __init__(self, root: Root) -> None:
        super().__init__(root)
        self._feeds = ["http://www.ruv.is/rss/frettir"]

    def skip_url(self, url: str) -> bool:
        """Return True if this URL should not be scraped"""
        s = urlparse.urlsplit(url)
        p = s.path
        # Only scrape urls with the right path prefix
        if p and p.startswith("/frettir/"):
            return False  # Don't skip
        return True

    def get_metadata(self, soup: BeautifulSoup) -> Metadata:
        """Analyze the article soup and return metadata"""
        metadata = super().get_metadata(soup)

        # Extract the heading from the OpenGraph (Facebook) og:title meta property
        heading = ScrapeHelper.meta_property(soup, "og:title") or ""
        heading = self.unescape(heading)
        if " - " in heading:
            # Remove the " - RÚV" suffix
            heading = heading[0 : heading.index(" - ")].rstrip()

        # Extract the publication time from the article:published_time meta property
        timestamp = datetime.utcnow()
        ts = ScrapeHelper.meta_property(soup, "article:published_time")
        if ts:
            try:
                timestamp = datetime(
                    year=int(ts[0:4]),
                    month=int(ts[5:7]),
                    day=int(ts[8:10]),
                    hour=int(ts[11:13]),
                    minute=int(ts[14:16]),
                    second=int(ts[17:19]),
                )
            except Exception as e:
                logging.warning(f"RuvScraper: Could not parse timestamp {ts}: {e}")

        # Exctract the author name from meta property
        author = ScrapeHelper.meta_property(soup, "article:author") or "Ritstjórn RÚV"

        # Exctract the author name
        metadata.heading = heading
        metadata.author = author
        metadata.timestamp = timestamp

        return metadata

    # noinspection PyMethodMayBeStatic
    def get_content(self, soup: BeautifulSoup) -> Optional[Tag]:
        """Find the article content (main text) in the soup"""

        content = BeautifulSoup("", _HTML_PARSER)

        # This catches the summary text
        summary = soup.find_all("h2", {"class": "text-base"})
        for s in summary:
            if "font-normal" in s.get("class", ""):
                content.append(s)

        # This catches the main text blocks in the article
        main_blocks = soup.find_all("div", {"class": "maincontent"})
        for m in main_blocks:
            content.append(m)

        # Remove embedded media such as images with captions
        ScrapeHelper.del_div_class(content, "media-card")

        for elm in content.find_all("aside"):
            elm.decompose()
        for elm in content.find_all("h3"):
            elm.decompose()
        for elm in content.find_all("h4"):
            elm.decompose()

        return content


class MblScraper(ScrapeHelper):
    """Scraping helper for Mbl.is"""

    _SKIP_PREFIXES = [
        "/fasteignir/",
        "/english/",
        "/frettir/bladamenn/",
        "/frettir/sjonvarp/",
        "/frettir/knippi/",
        "/frettir/colorbox/",
        "/frettir/lina_snippet/",
        "/myndasafn/",
        "/atvinna/",
        "/vidburdir/",
        "/sport/",
        "/mogginn/",
    ]

    def __init__(self, root: Root) -> None:
        super().__init__(root)
        self._feeds = [
            "https://www.mbl.is/feeds/fp/",
            "https://www.mbl.is/feeds/innlent/",
            "https://www.mbl.is/feeds/erlent/",
            "https://www.mbl.is/feeds/togt/",
            "https://www.mbl.is/feeds/helst/",
            "https://www.mbl.is/feeds/nyjast/",
            "https://www.mbl.is/feeds/vidskipti/",
            "https://www.mbl.is/feeds/200milur/",
            "https://www.mbl.is/feeds/sport/",
            "https://www.mbl.is/feeds/folk/",
            "https://www.mbl.is/feeds/matur/",
            "https://www.mbl.is/feeds/smartland/",
            "https://www.mbl.is/feeds/bill/",
        ]

    def skip_url(self, url: str) -> bool:
        """Return True if this URL should not be scraped"""
        s = urlparse.urlsplit(url)
        path = s.path
        if path:
            if any(path.startswith(p) for p in self._SKIP_PREFIXES):
                return True
            if "/breytingar_i_islenska_fotboltanum/" in path:
                # Avoid lots of details about soccer players
                return True
            if "/felagaskipti_i_enska_fotboltanum/" in path:
                return True
        return False  # Scrape all URLs by default

    def get_metadata(self, soup: BeautifulSoup) -> Metadata:
        """Analyze the article soup and return metadata"""
        metadata = super().get_metadata(soup)

        url = ScrapeHelper.meta_property(soup, "og:url") or ""

        # Extract the heading from the meta title or
        # OpenGraph (Facebook) og:title property
        heading = ScrapeHelper.meta_property(soup, "title", prop_attr="name") or ""
        if not heading:
            heading = ScrapeHelper.meta_property(soup, "og:title") or ""
        if not heading:
            # Check for a h2 inside a div.pistill-entry
            p_e = ScrapeHelper.div_class(soup.html.body, "pistill-entry")
            if p_e and p_e.h2:
                heading = p_e.h2.string
        if not heading:
            h1 = soup.find("h1", {"class": "newsitem-fptitle"})
            if h1:
                heading = h1.get_text()

        if heading:
            if heading.endswith(" - mbl.is"):
                heading = heading[0:-9]
            if heading.endswith(" - K100"):
                heading = heading[0:-7]
            heading = heading.strip()
            heading = self.unescape(heading)

        # Extract the publication time from the article:published_time meta property
        # A dateline from mbl.is looks like this: Viðskipti | mbl | 24.8.2015 | 10:48
        dateline_elem = ScrapeHelper.div_class(soup.html.body, "dateline")
        dateline = (
            "".join(dateline_elem.stripped_strings).split("|") if dateline_elem else ""
        )
        timestamp = None
        if dateline:
            ix = 0
            date = None
            time = None
            while ix < len(dateline):
                if "." in dateline[ix]:
                    # Might be date
                    try:
                        date = [int(x) for x in dateline[ix].split(".")]
                    except:
                        date = None
                elif ":" in dateline[ix]:
                    # Might be time
                    try:
                        time = [int(x) for x in dateline[ix].split(":")]
                    except:
                        time = None
                if time and date:
                    # Seems we're done
                    break
                ix += 1
            if time and date:
                try:
                    timestamp = datetime(
                        year=date[2],
                        month=date[1],
                        day=date[0],
                        hour=time[0],
                        minute=time[1],
                    )
                except Exception as e:
                    logging.warning(
                        f"Exception when obtaining date of mbl.is article '{url}': {e}"
                    )
                    timestamp = None

        if timestamp is None:
            logging.warning(f"Failed to obtain date of mbl.is article '{url}'")
            timestamp = datetime.utcnow()

        # Extract the author name
        rp = ScrapeHelper.div_class(soup.html.body, "frett-main", "reporter-profile")
        f = lambda tag: ScrapeHelper.general_filter(tag, "a", "class", "name")
        rname = rp.find(f) if rp else None
        authname: Optional[str] = None
        if rname:
            authname = rname.string
        else:
            # Probably a blog post
            rp = ScrapeHelper.div_class(soup.html.body, "pistlar-author-profile-box")
            if rp and rp.h4:
                authname = rp.h4.string

        metadata.heading = heading
        metadata.author = authname or "Ritstjórn mbl.is"
        metadata.timestamp = timestamp
        return metadata

    def get_content(self, soup: BeautifulSoup) -> Optional[Tag]:
        """Find the article content (main text) in the soup"""
        # 'New style' as of May 23, 2016
        content = ScrapeHelper.div_class(soup, "main-layout")
        if content is None:
            # Revert to 'old style'
            content = ScrapeHelper.div_class(soup, "frett-main")
        if content is None:
            # Could be a blog post
            content = ScrapeHelper.div_class(soup, "pistill-entry-body")
        if content is None:
            # Subsection front page?
            content = ScrapeHelper.tag_prop_val(soup, "main", "role", "main")
        if content is None:
            # Could be a picture collection - look for div#non-galleria
            content = ScrapeHelper.div_id(soup, "non-galleria")
        if content is None:
            # Could be special layout for /ferdalog
            content = ScrapeHelper.div_class(soup, "newsitem")
        if content is None:
            logging.warning(
                "get_content: "
                "soup_body.div.main-layout/frett-main/pistill-entry-body is None"
            )

        if content:
            # Delete h1 tags from the content
            s = content.h1
            if s is not None:
                s.decompose()
            # Delete p/strong/a paragraphs from the content (intermediate links)
            for p in content.find_all("p"):
                try:
                    if p.strong and p.strong.a:
                        p.decompose()
                except AttributeError:
                    pass

            for ul in content.find_all("ul", {"class": "list-group"}):
                ul.decompose()

            deldivs = (
                "info",
                "reporter-profile",
                "reporter-line",
                "mainimg-big",
                "extraimg-big-w-txt",
                "extraimg-big",
                "newsimg-left",
                "newsimg-right",
                "newsitem-image",
                "newsitem-image-center",
                "newsitem-fptitle",
                "newsitem-intro",
                "sidebar-row",
                "reporter-line",
                "newsitem-bottom-toolbar",
                "sidebar-mobile",
                "mbl-news-link",
                "embedded-media",
                "r-sidebar",
                "big-teaser",
                "imagebox",
                "imagebox-description",
                "augl",
                "box-teaser",
                "reporter-line",
            )
            for divclass in deldivs:
                ScrapeHelper.del_div_class(content, divclass)

        return content


class VisirScraper(ScrapeHelper):
    """Scraping helper for Visir.is"""

    _SKIP_PREFIXES = [
        "/english/",
        "/section/",  # All /section/X URLs seem to be (extreeeemely long) summaries
        "/property/",  # Fasteignaauglýsingar
        "/lifid/",
        "/paper/fbl/",
        "/soyouthinkyoucansnap",
        "/k/",
    ]

    def __init__(self, root: Root) -> None:
        super().__init__(root)
        self._feeds = ["http://www.visir.is/rss/allt"]

    def skip_url(self, url: str) -> bool:
        """Return True if this URL should not be scraped"""
        s = urlparse.urlsplit(url)
        if s.netloc.startswith("fasteignir.") or s.netloc.startswith("albumm."):
            # Skip fasteignir.visir.is and albumm.visir.is
            return True
        if not s.path or any(s.path.startswith(p) for p in self._SKIP_PREFIXES):
            return True
        return False  # Scrape all URLs by default

    def skip_rss_entry(self, entry) -> bool:
        # Skip live sport event pages
        title = entry.title
        if title.startswith("Í beinni: ") or title.startswith("Leik lokið: "):
            return True
        return False

    def get_metadata(self, soup: BeautifulSoup) -> Metadata:
        """Analyze the article soup and return metadata"""
        metadata = super().get_metadata(soup)

        url = ScrapeHelper.meta_property(soup, "og:url") or ""

        # Extract the heading from the OpenGraph (Facebook) og:title meta property
        heading = ScrapeHelper.meta_property(soup, "og:title") or ""
        heading = self.unescape(heading)
        if heading.startswith("Vísir - "):
            heading = heading[8:]
        if heading.endswith(" - Glamour"):
            heading = heading[:-10]
        if heading.endswith(" - Vísir"):
            heading = heading[:-8]
        heading = heading.rstrip("|")

        # Timestamp
        timestamp = None
        time_el = soup.find("time", {"class": "article-single__time"})
        if time_el:
            datestr = time_el.get_text().rstrip()

            # Example: "21.1.2019 09:04"
            if re.search(r"^\d{1,2}\.\d{1,2}\.\d\d\d\d\s\d{1,2}:\d{1,2}", datestr):
                try:
                    timestamp = datetime.strptime(datestr, "%d.%m.%Y %H:%M")
                except Exception:
                    pass
            # Example: "17. janúar 2019 14:30"
            else:
                try:
                    (mday, m, y, hm) = datestr.split()
                    (hour, mins) = hm.split(":")
                    mday = mday.replace(".", "")
                    month = MONTHS.index(m) + 1

                    timestamp = datetime(
                        year=int(y),
                        month=int(month),
                        day=int(mday),
                        hour=int(hour),
                        minute=int(mins),
                    )
                except Exception:
                    pass

        if timestamp is None:
            logging.warning(f"Could not parse date in visir.is article {url}")
            timestamp = datetime.utcnow()

        # Author
        author = ScrapeHelper.tag_prop_val(soup, "a", "itemprop", "author")
        if author and isinstance(author, Tag):
            author = author.string
        else:
            # Check for an author name at the start of the article
            article = ScrapeHelper.div_class(soup, "articlewrapper")
            if article:
                author = ScrapeHelper.div_class(article, "meta")
                if author:
                    author = author.string
            else:
                # Updated format of Visir.is
                article = ScrapeHelper.div_class(soup, "article-single__meta")
                if article:
                    try:
                        author = article.span.a.string
                    except:
                        author = ""
                    if not author:
                        try:
                            author = article.span.string
                        except:
                            pass
        if not author:
            author = "Ritstjórn visir.is"
        elif isinstance(author, str):
            author = author.strip()
            if author.endswith(" skrifar"):
                # 'Jón Jónsson skrifar'
                author = author[0:-8]

        metadata.heading = heading.strip()
        metadata.author = author
        metadata.timestamp = timestamp
        return metadata

    @staticmethod
    def _get_body(soup):
        """Hack to fix bug in visir.is HTML: must search entire
        document, not just the html body"""
        return soup

    def get_content(self, soup: BeautifulSoup) -> Optional[Tag]:
        """Find the article content (main text) in the soup"""

        # We shouldn't even try to extract text from the live sport event pages
        liveheader = ScrapeHelper.div_id(soup, "livefeed-sporthead")
        if liveheader:
            return BeautifulSoup("", _HTML_PARSER)  # Return empty soup.

        result_soup = ScrapeHelper.div_class(soup, "article", "articletext")
        if not result_soup:
            # Check for new Visir layout
            result_soup = ScrapeHelper.div_class(soup, "article-single__content")
        if not result_soup:
            # Check for normal Visir layout
            result_soup = ScrapeHelper.div_class(soup, "articlewrapper")
        if result_soup:
            # Delete div.media from the content
            ScrapeHelper.del_div_class(result_soup, "media")
            # Delete div.meta from the content
            ScrapeHelper.del_div_class(result_soup, "meta")
            # Delete video players
            ScrapeHelper.del_div_class(result_soup, "jwplayer")
            ScrapeHelper.del_div_class(result_soup, "embedd-media-player")
            # Delete figure tags from the content
            if result_soup.figure:
                result_soup.figure.decompose()
            for fc in result_soup.find_all("figcaption"):
                fc.decompose()

        return result_soup


class EyjanScraper(ScrapeHelper):

    """Scraping helper for Eyjan.pressan.is"""

    def __init__(self, root: Root) -> None:
        super().__init__(root)

    def get_metadata(self, soup: BeautifulSoup) -> Metadata:
        """Analyze the article soup and return metadata"""
        metadata = super().get_metadata(soup)
        # Extract the heading from the OpenGraph (Facebook) og:title meta property
        heading = ScrapeHelper.meta_property(soup, "og:title") or ""
        heading = self.unescape(heading)
        # Extract the publication time from the <span class='date'></span> contents
        dateline_elem = ScrapeHelper.div_class(soup, "article-full")
        dateline_elem = ScrapeHelper.tag_class(dateline_elem, "span", "date")
        dateline = (
            "".join(dateline_elem.stripped_strings).split() if dateline_elem else ""
        )
        timestamp = None
        if dateline:
            # Example: Þriðjudagur 15.12.2015 - 14:14
            try:
                date = [int(x) for x in dateline[1].split(".")]
                time = [int(x) for x in dateline[3].split(":")]
                timestamp = datetime(
                    year=date[2],
                    month=date[1],
                    day=date[0],
                    hour=time[0],
                    minute=time[1],
                )
            except Exception as e:
                logging.warning(
                    f"Exception when obtaining date of eyjan.is article: {e}"
                )
                timestamp = None
        if timestamp is None:
            timestamp = datetime.utcnow()
        # Extract the author name
        author = "Ritstjórn eyjan.is"
        metadata.heading = heading
        metadata.author = author
        metadata.timestamp = timestamp
        return metadata

    def get_content(self, soup: BeautifulSoup) -> Optional[Tag]:
        """Find the article content (main text) in the soup"""
        # Delete div.container-fluid tags from the content
        article = ScrapeHelper.div_class(soup, "article-full")
        if article is None:
            article = soup
            if article is None:
                logging.warning("No content for eyjan.is article")
                return None
        # Remove link to comments
        result_soup = article.a
        if result_soup is not None:
            result_soup.decompose()
        # Remove the dateline from the content
        result_soup = ScrapeHelper.tag_class(article, "span", "date")
        if result_soup is not None:
            result_soup.extract()
        # Remove the heading
        result_soup = ScrapeHelper.tag_class(article, "h2", "headline_article")
        if result_soup is not None:
            result_soup.extract()
        # Remove picture caption, if any
        result_soup = ScrapeHelper.div_class(article, "wp-caption")
        if result_soup is not None:
            result_soup.decompose()
        return article


class StjornlagaradScraper(ScrapeHelper):
    """Scraping helper for stjornlagarad.is"""

    def __init__(self, root: Root) -> None:
        super().__init__(root)

    def skip_url(self, url: str) -> bool:
        """Return True if this URL should not be scraped"""
        s = urlparse.urlsplit(url)
        if not s.path:
            return True
        # Only parse stjornlagarad.is/starfid/frumvarp/
        return not s.path.startswith("/starfid/frumvarp/")

    def get_metadata(self, soup: BeautifulSoup) -> Metadata:
        metadata = super().get_metadata(soup)
        metadata.heading = "Frumvarp Stjórnlagaráðs"
        metadata.author = "Stjórnlagaráð"
        return metadata

    def get_content(self, soup: BeautifulSoup) -> Optional[Tag]:
        """Find the article content (main text) in the soup"""
        # Delete div#header
        result_soup = ScrapeHelper.div_id(soup, "header")
        if result_soup is not None:
            result_soup.extract()
        # Delete div#samskiptasattmali
        result_soup = ScrapeHelper.div_id(soup, "samskiptasattmali")
        if result_soup is not None:
            result_soup.extract()
        # Delete div#mjog-stor-footer
        result_soup = ScrapeHelper.div_id(soup, "mjog-stor-footer")
        if result_soup is not None:
            result_soup.extract()
        return soup


class StjornarradScraper(ScrapeHelper):
    """Scraping helper for the webs of Icelandic ministries"""

    def __init__(self, root: Root) -> None:
        super().__init__(root)

    def skip_url(self, url: str) -> bool:
        """Return True if this URL should not be scraped"""
        s = urlparse.urlsplit(url)
        if not s.path or not s.path.startswith("/efst-a-baugi/frettir/stok-frett"):
            return True
        return False

    def get_metadata(self, soup: BeautifulSoup) -> Metadata:
        metadata = super().get_metadata(soup)
        body = ScrapeHelper.div_class(soup, "pgmain", "article", "boxbody")
        heading = ScrapeHelper.nested_tag(soup, "main", "article", "header", "h1")
        if heading:
            metadata.heading = heading.string
        else:
            metadata.heading = body.h1.string if body and body.h1 else ""
        date = ScrapeHelper.nested_tag(soup, "main", "article")
        if date is not None and date.has_attr("data-last-modified"):
            date = date["data-last-modified"]
            metadata.timestamp = datetime.strptime(date, "%Y-%m-%d %H:%M:%S")
        else:
            date = ScrapeHelper.tag_prop_val(body, "span", "class", "date")
            if date is not None:
                metadata.timestamp = datetime.strptime(date.string, "%d.%m.%Y")
        # Name of the ministry in question
        metadata.author = self._description or "Stjórnarráð Íslands"
        return metadata

    def get_content(self, soup: BeautifulSoup) -> Optional[Tag]:
        """Find the article content (main text) in the soup"""
        result_soup = ScrapeHelper.nested_tag(soup, "main", "article", "section")
        if result_soup is None:
            result_soup = ScrapeHelper.div_class(soup, "pgmain", "article", "boxbody")
            if result_soup is None:
                return soup
            # Older layout: delete extra inline stuff
            # Delete h1
            if result_soup.h1:
                result_soup.h1.decompose()
            # Delete date
            date = ScrapeHelper.tag_prop_val(result_soup, "span", "class", "date")
            if date is not None:
                date.decompose()
            # Delete div.imgbox
            imgbox = ScrapeHelper.div_class(result_soup, "imgbox")
            if imgbox is not None:
                imgbox.decompose()
            # Delete div.buttons
            buttons = ScrapeHelper.div_class(result_soup, "buttons")
            if buttons is not None:
                buttons.decompose()
        # Remove embedded infograms
        if result_soup:
            ScrapeHelper.del_div_class(result_soup, "infogram-embed")
        return result_soup


class KvennabladidScraper(ScrapeHelper):
    """Scraping helper for Kvennabladid.is"""

    def __init__(self, root: Root) -> None:
        super().__init__(root)
        self._feeds = ["https://kvennabladid.is/feed/"]

    def get_metadata(self, soup: BeautifulSoup) -> Metadata:
        """Analyze the article soup and return metadata"""
        metadata = super().get_metadata(soup)
        # Extract the heading from the OpenGraph (Facebook) og:title meta property
        heading = ScrapeHelper.meta_property(soup, "og:title") or ""
        heading = self.unescape(heading)
        # Extract the publication time from the
        dateline = ScrapeHelper.div_class(soup, "blog-info-wrapper", "blog-date")
        dateline = dateline.a.text if dateline and dateline.a else None
        timestamp = None
        if dateline:
            try:
                dateline = dateline.split()  # 18 jún 2016
                day = int(dateline[0])
                month = MONTHS_ABBR.index(dateline[1]) + 1
                year = int(dateline[2])
                # Use current H:M:S as there is no time of day in the document itself
                now = datetime.utcnow()
                timestamp = datetime(
                    year=year,
                    month=month,
                    day=day,
                    hour=now.hour,
                    minute=now.minute,
                    second=now.second,
                )
            except Exception as e:
                logging.warning(
                    f"Exception when obtaining date of kvennabladid.is article: {e}"
                )
                timestamp = None
        if timestamp is None:
            timestamp = datetime.utcnow()
        # Extract the author name
        author = ScrapeHelper.div_class(soup, "blog-info-wrapper", "blog-author")
        if author is not None and author.a is not None:
            author = author.a.text
        if not author:
            author = "Ritstjórn Kvennablaðsins"
        metadata.heading = heading
        metadata.author = author
        metadata.timestamp = timestamp
        return metadata

    def get_content(self, soup: BeautifulSoup) -> Optional[Tag]:
        """Find the article content (main text) in the soup"""
        article = ScrapeHelper.div_class(soup, "blog-content")
        if article:
            # Delete all captions
            ScrapeHelper.del_div_class(article, "wp-caption")
            ScrapeHelper.del_tag_prop_val(article, "p", "class", "wp-caption-text")
        return article


class AlthingiScraper(ScrapeHelper):
    """Scraping helper for althingi.is"""

    def __init__(self, root: Root) -> None:
        super().__init__(root)

    def get_metadata(self, soup: BeautifulSoup) -> Metadata:
        """Analyze the article soup and return metadata"""
        metadata = super().get_metadata(soup)
        # Extract the heading from the OpenGraph (Facebook) og:title meta property
        heading = ScrapeHelper.meta_property(soup, "og:title") or ""
        heading = self.unescape(heading)
        # Default timestamp
        timestamp = datetime.utcnow()
        # Check whether this heading starts with 'NN/YYYY:',
        # and if so, extract the year
        a = heading.split(":", maxsplit=1)
        if len(a) > 1:
            a = a[0].split("/", maxsplit=1)
            if len(a) > 1:
                try:
                    timestamp = datetime(year=int(a[1].strip()), month=1, day=1)
                except ValueError:
                    # Something wrong with the year: back off
                    timestamp = datetime.utcnow()
        metadata.heading = heading
        metadata.author = "Lagasafn Alþingis"
        metadata.timestamp = timestamp
        return metadata

    def get_content(self, soup: BeautifulSoup) -> Optional[Tag]:
        """Find the article content (main text) in the soup"""
        article = ScrapeHelper.div_class(soup, "pgmain", "news", "boxbody")
        return article


class StundinScraper(ScrapeHelper):
    """Scraping helper for stundin.is"""

    def __init__(self, root: Root) -> None:
        super().__init__(root)
        # Feed with links to Stundin's open-access articles
        self._feeds = ["https://stundin.is/rss/free/"]

    def get_metadata(self, soup: BeautifulSoup) -> Metadata:
        """Analyze the article soup and return metadata"""
        metadata = super().get_metadata(soup)

        # Extract the heading from the OpenGraph (Facebook) og:title meta property
        heading = ScrapeHelper.meta_property(soup, "og:title") or ""
        heading = self.unescape(heading)

        # Extract author name, if available
        name = soup.find("div", {"class": "journalist__name"})
        if not name:
            name = soup.find("h3", {"class": "article__columnist__name"})
        author = name.get_text() if name else None
        if not author:
            author = "Ritstjórn Stundarinnar"

        # Timestamp
        timestamp = datetime.utcnow()
        try:
            time_el = soup.find("time", {"class": "datetime"})
            ts: Optional[str] = time_el["datetime"]  # type: ignore
            if ts:
                # Example: "2019-01-18 09:55"
                timestamp = datetime(
                    year=int(ts[0:4]),
                    month=int(ts[5:7]),
                    day=int(ts[8:10]),
                    hour=int(ts[11:13]),
                    minute=int(ts[14:16]),
                )
        except Exception as e:
            logging.warning(f"Exception obtaining date of stundin.is article: {e}")

        metadata.heading = heading
        metadata.author = author
        metadata.timestamp = timestamp

        return metadata

    def get_content(self, soup: BeautifulSoup) -> Optional[Tag]:
        """Find the article content (main text) in the soup"""
        article = ScrapeHelper.div_class(soup, "article__body__text")
        if article:
            # Delete these elements
            ScrapeHelper.del_tag(article, "figure")
            ScrapeHelper.del_tag(article, "aside")
            ScrapeHelper.del_tag(article, "h2")
            ScrapeHelper.del_tag(article, "h3")
            ScrapeHelper.del_div_class(article, "inline-wrap")

        return article


class HringbrautScraper(ScrapeHelper):
    """Scraping helper for hringbraut.is"""

    def __init__(self, root: Root) -> None:
        super().__init__(root)
        self._feeds = ["http://www.hringbraut.is/frettir/feed/"]

    def get_metadata(self, soup: BeautifulSoup) -> Metadata:
        """Analyze the article soup and return metadata"""
        metadata = super().get_metadata(soup)

        # Extract the heading from the OpenGraph (Facebook) og:title meta property
        heading = ScrapeHelper.meta_property(soup, "og:title") or ""
        heading = self.unescape(heading)
        heading = heading.replace("\u00AD", "")  # Remove soft hyphens

        # Author
        author = "Ritstjórn Hringbrautar"

        # Timestamp
        timestamp = datetime.utcnow()

        info = cast(Optional[Tag], soup.find("div", {"class": "entryInfo"}))
        date_span = info.find("span", {"class": "date"}) if info else None

        if date_span:
            # Example: "17. janúar 2019 - 11:58"
            try:
                datestr = date_span.get_text().rstrip()
                (mday, m, y, _, hm) = datestr.split()
                (hour, mins) = hm.split(":")
                mday = mday.replace(".", "")
                month = MONTHS.index(m) + 1

                timestamp = datetime(
                    year=int(y),
                    month=int(month),
                    day=int(mday),
                    hour=int(hour),
                    minute=int(mins),
                )
            except Exception as e:
                logging.warning(
                    f"Exception obtaining date of hringbraut.is article: {e}"
                )

        metadata.heading = heading
        metadata.author = author
        metadata.timestamp = timestamp

        return metadata

    def get_content(self, soup: BeautifulSoup) -> Optional[Tag]:
        """Find the article content (main text) in the soup"""
        content = ScrapeHelper.div_class(soup, "entryContent")

        # Many hringbraut.is articles end with a "Sjá nánar" paragraph
        # and then a paragraph containing a URL. Remove these.
        if content is None:
            return None
        paragraphs = list(content.find_all("p", recursive=False))
        if len(paragraphs) > 2:
            last = paragraphs[-1]
            sec_last = paragraphs[-2]
            if last.get_text().startswith("http"):
                last.decompose()
            if sec_last.get_text().startswith("Nánar á"):
                sec_last.decompose()
        return content


class FrettabladidScraper(ScrapeHelper):
    """Scraping helper for frettabladid.is"""

    _ALLOWED_PREFIXES = [
        "/frettir/",
        "/markadurinn/",
        "/sport/",
        "/lifid/",
        "/skodun/",
        "/timamot/",
    ]

    _BANNED_PREFIXES = [
        "/sport/i-beinni-",
        "/sport/sport-fotbolti",
        "/sport/sport-enski-boltinn",
        "/sport/sport-islenski-boltinn",
        "/skodun/skoun-fastir-pennar/",
        "/timamot/timamot-afmli",
        "/timamot/timamot-minningargreinar",
        "/skodun/skoun-fra-degi-til-dags",
        "/markadurinn/markadurinn-innlent/",
        "/lifid/lifi-helgarblai",
        "/lifid/lifi-tiska",
        "/lifid/lifi-folk",
        "/skodun/skoun-bakankar",
        "/markadurinn/markadurinn-innlent",
    ]

    def __init__(self, root: Root) -> None:
        super().__init__(root)
        self._feeds = ["https://www.frettabladid.is/rss/"]

    def skip_url(self, url: str) -> bool:
        """Return True if this URL should not be scraped"""
        s = urlparse.urlsplit(url)
        if not s.path:
            return True

        # Skip live sport events
        if any(s.path.startswith(p) for p in self._BANNED_PREFIXES):
            return True

        # Skip photos-only articles
        comp = s.path.split("/")
        if comp[-1].startswith("myndasyrpa-"):
            return True

        # Accept any URLs starting with allowed prefixes
        if s.path and any(
            s.path.startswith(prefix) for prefix in self._ALLOWED_PREFIXES
        ):
            return False

        return True  # Skip all other URLs by default

    def get_metadata(self, soup: BeautifulSoup) -> Metadata:
        """Analyze the article soup and return metadata"""
        metadata = super().get_metadata(soup)

        # Extract the heading from the OpenGraph (Facebook) og:title meta property
        heading = ScrapeHelper.meta_property(soup, "og:title") or ""
        heading = self.unescape(heading)
        title_suffix = "– Fréttablaðið"
        if heading.endswith(title_suffix):
            heading = heading[: -len(title_suffix)].strip()

        # Author
        name = soup.find("div", {"class": "article-byline"})
        if not name:
            name = soup.find("div", {"class": "bylineblock-heading"})
        if not name:
            name = soup.find("div", {"class": "author-name"})
        author = name.get_text() if name else "Ritstjórn Fréttablaðsins"

        # Timestamp
        timestamp = datetime.utcnow()
        ts = ScrapeHelper.meta_property(soup, "article:published_time")
        if ts:
            timestamp = datetime(
                year=int(ts[0:4]),
                month=int(ts[5:7]),
                day=int(ts[8:10]),
                hour=int(ts[11:13]),
                minute=int(ts[14:16]),
                second=int(ts[17:19]),
            )
        else:
            try:
                # T.d. "Fimmtudagur 28. mars 2019"
                pubdate = soup.find("div", {"class": "article-pubdate"})
                # T.d. "Kl. 13.35"
                pubtime = soup.find("div", {"class": "article-pubtime"})

                if pubdate and pubtime:
                    (_, mday, m, y) = pubdate.get_text().split()
                    mday = mday.replace(".", "")
                    month = MONTHS.index(m) + 1
                    (_, tt) = pubtime.get_text().split()
                    (hh, mm) = tt.split(".")
                    timestamp = datetime(
                        year=int(y),
                        month=int(month),
                        day=int(mday),
                        hour=int(hh),
                        minute=int(mm),
                    )
            except Exception as e:
                logging.warning(f"Error finding Frettabladid article date: {e}")
                timestamp = datetime.utcnow()

        metadata.heading = heading
        metadata.author = author
        metadata.timestamp = timestamp

        return metadata

    def get_content(self, soup: BeautifulSoup) -> Optional[Tag]:
        """Find the article content (main text) in the soup"""
        content = ScrapeHelper.div_class(soup, "article-body")
        # Some sports event pages don't have an article__body
        if not content:
            return BeautifulSoup("", _HTML_PARSER)  # Return empty soup.

        # Get rid of stuff we don't want
        ScrapeHelper.del_tag(content, "h3")
        ScrapeHelper.del_tag(content, "figure")
        ScrapeHelper.del_div_class(content, "embed")

        # First char in first paragraph is wrapped in its own span tag
        # for styling purposes, which separates it from the rest of the word.
        # We extract the character and insert it into the first p tag
        firstchar = ""
        span = content.find("span", {"class": "article-dropcap"})
        if span:
            firstchar = span.get_text()
            span.extract()

        for div in content.find_all("div", {"class": "read-more-block"}):
            div.decompose()

        for div in content.find_all("div", {"class": "sja-einnig"}):
            div.decompose()

        for div in content.find_all("div", {"class": "img-block"}):
            div.decompose()

        for div in content.find_all("div", {"class": "strap"}):
            div.decompose()

        for div in content.find_all("div", {"class": "author-wrapper"}):
            div.decompose()

        for div in content.find_all("div", {"class": "share-buttons-wrapper"}):
            div.decompose()

        for h2 in content.find_all("h2"):
            h2.decompose()

        # Insert it in the first paragraph
        ptag = content.find("p")
        if ptag and firstchar:
            ptag.insert(0, NavigableString(firstchar))

        return content


class HagstofanScraper(ScrapeHelper):
    """Scraping helper for hagstofa.is"""

    def __init__(self, root: Root) -> None:
        super().__init__(root)
        self._feeds = ["https://hagstofa.is/rss/allt/"]

    def fetch_url(self, url: str) -> str:
        # Requests defaults to ISO-8859-1 because content-type
        # does not declare encoding. In fact, charset is UTF-8.
        r = requests.get(url, timeout=10)
        r.encoding = r.apparent_encoding
        return r.text

    def get_metadata(self, soup: BeautifulSoup) -> Metadata:
        """Analyze the article soup and return metadata"""
        metadata = super().get_metadata(soup)

        # Author
        author = "Hagstofa Íslands"

        # Extract the heading from the OpenGraph (Facebook) og:title meta property
        heading = ScrapeHelper.meta_property(soup, "og:title") or ""
        prefix = "Hagstofan:"
        if heading.startswith(prefix):
            heading = heading[len(prefix) :].strip()

        # Timestamp
        timestamp = datetime.utcnow()

        info: Optional[Tag] = soup.find("div", {"class": "page-header"})
        date_span: Optional[Tag] = info.find("i", {"class": "date"}) if info else None

        if date_span:
            # Example: "22. mars 2019"
            datestr = date_span.get_text().rstrip()  # type: ignore
            try:
                (mday, m, y) = datestr.split()
                mday = mday.replace(".", "")
                month = MONTHS.index(m) + 1

                timestamp = datetime(
                    year=int(y),
                    month=int(month),
                    day=int(mday),
                    hour=timestamp.hour,
                    minute=timestamp.minute,
                )
            except Exception as e:
                logging.warning(f"Exception obtaining date of hagstofa.is article: {e}")

        metadata.heading = heading
        metadata.author = author
        metadata.timestamp = timestamp

        return metadata

    def get_content(self, soup: BeautifulSoup) -> Optional[Tag]:
        """Find the article content (main text) in the soup"""
        content = soup.article
        # For some reason, Hagstofan's RSS feed sometimes includes
        # non-news statistics pages with a non-standard format
        if not content:
            return BeautifulSoup("", _HTML_PARSER)  # Return empty soup.

        # Remove tables
        for div in content.find_all("div", {"class": "scrollable"}):
            div.decompose()
        for table in content.find_all("table"):
            table.decompose()

        # Remove buttons
        for a in content.find_all("a", {"class": "btn"}):
            a.decompose()

        # Remove social media stuff
        for ul in content.find_all("ul", {"class": "article-social"}):
            ul.decompose()

        # Remove source lists, and paragraphs containing only a single link
        for p in content.find_all("p"):
            children = list(p.children)
            if len(children) and children[0].name == "sup":
                p.decompose()
            elif len(children) == 1 and children[0].name == "a":
                p.decompose()

        # Remove footer
        footer = content.find("div", {"class": "article-footer"})
        if footer:
            footer.decompose()

        return content


class DVScraper(ScrapeHelper):
    """Scraping helper for hagstofa.is"""

    def __init__(self, root: Root) -> None:
        super().__init__(root)
        self._feeds = ["https://www.dv.is/feed/", "https://pressan.dv.is/feed/"]

    def get_metadata(self, soup: BeautifulSoup) -> Metadata:
        """Analyze the article soup and return metadata"""
        metadata = super().get_metadata(soup)

        # Author
        author = "Ritstjórn DV"
        try:
            info_div = soup.find("div", {"class": "grein_upplysingar"})
            if info_div:
                author = info_div.find("strong").get_text()  # type: ignore
        except Exception as e:
            logging.warning(f"Exception obtaining author of dv.is article: {e}")

        # Extract the heading from the OpenGraph og:title meta property
        heading = ScrapeHelper.meta_property(soup, "og:title") or ""
        suffix = "- DV"
        if heading.endswith(suffix):
            heading = heading[: -len(suffix)].strip()

        # Extract the publication time from the article:published_time meta property
        timestamp = datetime.utcnow()
        try:
            ts = ScrapeHelper.meta_property(soup, "article:published_time")
            if ts:
                timestamp = datetime(
                    year=int(ts[0:4]),
                    month=int(ts[5:7]),
                    day=int(ts[8:10]),
                    hour=int(ts[11:13]),
                    minute=int(ts[14:16]),
                    second=int(ts[17:19]),
                )
        except:
            pass

        metadata.heading = heading
        metadata.author = author
        metadata.timestamp = timestamp

        return metadata

    def get_content(self, soup: BeautifulSoup) -> Optional[Tag]:
        """Find the article content (main text) in the soup"""
        content = ScrapeHelper.div_class(soup, "textinn")
        if not content:
            return BeautifulSoup("", _HTML_PARSER)  # Return empty soup.

        for t in content.find_all("style"):
            t.decompose()
        ScrapeHelper.del_div_class(content, "efnisordin")
        ScrapeHelper.del_div_class(content, "ibodi")
        ScrapeHelper.del_tag(content, "iframe")
        if content.figure:
            content.figure.decompose()
        for fc in content.find_all("figcaption"):
            fc.decompose()

        return content


class BBScraper(ScrapeHelper):
    """Scraping helper for bb.is"""

    def __init__(self, root: Root) -> None:
        super().__init__(root)
        self._feeds = ["http://www.bb.is/feed/"]

    def get_metadata(self, soup: BeautifulSoup) -> Metadata:
        """Analyze the article soup and return metadata"""
        metadata = super().get_metadata(soup)

        # Author
        author = "Ritstjórn Bæjarins besta"
        try:
            meta_auth = ScrapeHelper.meta_property(soup, "author")
            if meta_auth:
                author = meta_auth
        except Exception as e:
            logging.warning(f"Exception obtaining author of bb.is article: {e}")

        # Extract the heading from the OpenGraph og:title meta property
        heading = ScrapeHelper.meta_property(soup, "og:title") or ""

        # Extract the publication time from the article:published_time meta property
        timestamp = datetime.utcnow()
        try:
            ts = ScrapeHelper.meta_property(soup, "article:published_time")
            if ts:
                timestamp = datetime(
                    year=int(ts[0:4]),
                    month=int(ts[5:7]),
                    day=int(ts[8:10]),
                    hour=int(ts[11:13]),
                    minute=int(ts[14:16]),
                    second=int(ts[17:19]),
                )
        except Exception:
            pass

        metadata.heading = heading
        metadata.author = author
        metadata.timestamp = timestamp

        return metadata

    def get_content(self, soup: BeautifulSoup) -> Optional[Tag]:
        """Find the article content (main text) in the soup"""
        content = ScrapeHelper.div_class(soup, "td-post-content")
        if content is None:
            return None

        ScrapeHelper.del_div_class(content, "td-featured-image-rec")
        ScrapeHelper.del_div_class(content, "td-post-featured-image")
        ScrapeHelper.del_div_class(content, "sharedaddy")
        ScrapeHelper.del_div_class(content, "fb-comments")

        ScrapeHelper.del_tag(content, "h3")
        ScrapeHelper.del_tag(content, "fb:comments-count")

        for t in content.find_all(text=re.compile(r"\sathugasemdir$")):
            p = t.find_parent("p")
            if p:
                p.decompose()

        return content


class LemurinnScraper(ScrapeHelper):
    """Scraping helper for lemurinn.is"""

    def __init__(self, root: Root) -> None:
        super().__init__(root)
        self._feeds = ["https://lemurinn.is/feed/"]

    def get_metadata(self, soup: BeautifulSoup) -> Metadata:
        """Analyze the article soup and return metadata"""
        metadata = super().get_metadata(soup)

        # Extract the heading from the OpenGraph og:title meta property
        heading = ScrapeHelper.meta_property(soup, "og:title") or ""

        # Author
        author = "Ritstjórn Lemúrsins"
        auth_tag = soup.find("a", {"class": "author"})
        if auth_tag:
            author = auth_tag.get_text().strip()
            # Capitalize if necessary
            if not author[0].isupper():
                author = author[0].upper() + author[1:]

        # Extract the publication time from the article:published_time meta property
        timestamp = datetime.utcnow()
        try:
            ts = ScrapeHelper.meta_property(soup, "article:published_time")
            if ts:
                timestamp = datetime(
                    year=int(ts[0:4]),
                    month=int(ts[5:7]),
                    day=int(ts[8:10]),
                    hour=int(ts[11:13]),
                    minute=int(ts[14:16]),
                    second=int(ts[17:19]),
                )
        except Exception:
            pass

        metadata.heading = heading
        metadata.author = author
        metadata.timestamp = timestamp

        return metadata

    def get_content(self, soup: BeautifulSoup) -> Optional[Tag]:
        """Find the article content (main text) in the soup"""
        content = ScrapeHelper.div_class(soup, "post-content")
        return content


class MannlifScraper(ScrapeHelper):
    """Scraping helper for man.is"""

    def __init__(self, root: Root) -> None:
        super().__init__(root)
        self._feeds = ["https://www.mannlif.is/feed/"]

    def get_metadata(self, soup: BeautifulSoup) -> Metadata:
        """Analyze the article soup and return metadata"""
        metadata = super().get_metadata(soup)

        # Extract the heading from the OpenGraph og:title meta property
        heading = ScrapeHelper.meta_property(soup, "og:title") or ""
        heading = heading.rstrip("|")

        # Author
        author = "Ritstjórn Mannlífs"
        auth_tag = ScrapeHelper.div_class(soup, "tdb-author-name")
        if auth_tag:
            author = auth_tag.get_text()

        timestamp = None
        try:
            # Extract date (no timestamp available) from pubdate tag
            time_tag = soup.find("time", {"class": "entry-date"})
            ts: Optional[str] = None
            if time_tag:
                ts = time_tag["datetime"]  # type: ignore
            if ts:
                timestamp = datetime(
                    year=int(ts[0:4]),
                    month=int(ts[5:7]),
                    day=int(ts[8:10]),
                    hour=int(ts[11:13]),
                    minute=int(ts[14:16]),
                    second=int(ts[17:19]),
                )
        except Exception as e:
            logging.warning(f"Exception when obtaining date of man.is article: {e}")

        if not timestamp:
            timestamp = datetime.utcnow()

        metadata.heading = heading
        metadata.author = author
        metadata.timestamp = timestamp

        return metadata

    def get_content(self, soup: BeautifulSoup) -> Optional[Tag]:
        """Find the article content (main text) in the soup"""
        content = ScrapeHelper.div_class(soup, "tdb_single_content")
        if content:
            ScrapeHelper.del_div_class(content, "td-a-ad")
            ScrapeHelper.del_tag(content, "figure")
        return content


class VisindavefurScraper(ScrapeHelper):
    """Scraping helper for visindavefur.hi.is"""

    def __init__(self, root: Root) -> None:
        super().__init__(root)
        # Can't use due to weird redirects from URLs provided in feed
        # self._feeds = ["https://visindavefur.is/visindavefur.rss"]

    def skip_url(self, url: str) -> bool:
        """Return True if this URL should not be scraped"""
        s = urlparse.urlsplit(url)
        p = s.path
        # Only scrape urls with the right path prefix
        if p and p.startswith("/svar.php"):
            return False  # Don't skip
        return True

    def get_metadata(self, soup: BeautifulSoup) -> Metadata:
        """Analyze the article soup and return metadata"""
        metadata = super().get_metadata(soup)

        # Extract the heading from the OpenGraph og:title meta property
        heading = ScrapeHelper.meta_property(soup, "og:title") or ""

        # Author
        author = "Vísindavefurinn"
        auth_tag = ScrapeHelper.div_class(soup, "au-name")
        if auth_tag:
            author = auth_tag.get_text()

        timestamp = None
        now = datetime.utcnow()
        try:
            # Extract date (no timestamp available) from pubdate tag
            pubdate_tag = soup.find("div", {"class": "publish-date"})
            dtxt = None
            if pubdate_tag:
                d = list(pubdate_tag.find_all("p"))  # type: ignore
                if d:
                    dtxt = d[0].get_text()
            if dtxt:
                (mday, m, y) = dtxt.split(".")
                timestamp = datetime(
                    year=int(y),
                    month=int(m),
                    day=int(mday),
                    hour=now.hour,
                    minute=now.minute,
                    second=now.second,
                )
        except Exception as e:
            logging.warning(
                f"Exception when obtaining date of visindavefur.is article: {e}"
            )

        if not timestamp:
            timestamp = now

        metadata.heading = heading
        metadata.author = author
        metadata.timestamp = timestamp

        return metadata

    def get_content(self, soup: BeautifulSoup) -> Optional[Tag]:
        """Find the article content (main text) in the soup"""
        for p in soup.find_all("p", {"class": "br"}):
            p.replace_with(Tag(soup, name="br"))
        content = soup.find("section", {"class": "article-text"})
        ScrapeHelper.del_div_class(content, "article-img")
        ScrapeHelper.del_tag(content, "center")
        ScrapeHelper.del_tag(content, "img")
        ScrapeHelper.del_tag(content, "table")
        ScrapeHelper.del_tag(content, "ul")
        return content


class SedlabankinnScraper(ScrapeHelper):
    """Scraping helper for sedlabanki.is"""

    def __init__(self, root):
        super().__init__(root)
        self._feeds = [
            "https://www.sedlabanki.is/extensions/news/rss/Frettatilkynningar.rss"
        ]

    def get_metadata(self, soup):
        """Analyze the article soup and return metadata"""
        metadata = super().get_metadata(soup)

        # Extract the heading from the OpenGraph og:title meta property
        heading = ScrapeHelper.meta_property(soup, "og:title") or ""

        # Author
        author = "Seðlabanki Íslands"

        # Extract the publication time from the media tag
        timestamp = datetime.utcnow()
        try:
            media = ScrapeHelper.div_class(soup, "media")
            if media:
                tstr = str(media["data-last-modified"])
                timestamp = datetime.strptime(tstr, "%Y-%m-%d %H:%M:%S")
        except Exception as e:
            logging.warning(f"Unable to parse date for Sedlabankinn article: {e}")

        metadata.heading = heading
        metadata.author = author
        metadata.timestamp = timestamp

        return metadata

    def get_content(self, soup: BeautifulSoup) -> Optional[Tag]:
        """Find the article content (main text) in the soup"""
        content = ScrapeHelper.div_class(soup, "media-body")
        if content is None:
            return None
        ScrapeHelper.del_tag(content, "h2")
        ScrapeHelper.del_tag(content, "table")
        ScrapeHelper.del_div_class(content, "muted")
        for a in content.find_all("a", {"class": "til-baka"}):
            a.decompose()
        for span in content.find_all("span", {"class": "news-img"}):
            span.decompose()
        return content


class BaendabladidScraper(ScrapeHelper):
    """Scraping helper for bbl.is"""

    def __init__(self, root):
        super().__init__(root)
        self._feeds = ["https://www.bbl.is/rss/"]

    def get_metadata(self, soup):
        """Analyze the article soup and return metadata"""
        metadata = super().get_metadata(soup)

        # Extract the heading from the OpenGraph og:title meta property
        heading = ScrapeHelper.meta_property(soup, "og:title") or ""

        # Author
        author = "Ritstjórn Bændablaðsins"

        timestamp = datetime.utcnow()

        metadata.heading = heading
        metadata.author = author
        metadata.timestamp = timestamp

        return metadata

    def get_content(self, soup: BeautifulSoup) -> Optional[Tag]:
        """Find the article content (main text) in the soup"""
        content = ScrapeHelper.div_class(soup, "article-text")
        assert content is not None
        ScrapeHelper.del_div_class(content, "mb-4")
        ScrapeHelper.del_div_class(content, "date")
        ScrapeHelper.del_tag(content, "h1")
        ScrapeHelper.del_tag(content, "h2")
        ScrapeHelper.del_tag(content, "h3")
        ScrapeHelper.del_tag(content, "h4")
        ScrapeHelper.del_tag(content, "h5")

        for span in content.find_all("span", {"class": "date"}):
            span.decompose()
        return content


class VidskiptabladidScraper(ScrapeHelper):
    """Scraping helper for vb.is"""

    def __init__(self, root):
        super().__init__(root)
        self._feeds = ["https://vb.is/rss/"]

    def get_metadata(self, soup):
        """Analyze the article soup and return metadata"""
        metadata = super().get_metadata(soup)

        # Extract the heading from the OpenGraph og:title meta property
        heading = ScrapeHelper.meta_property(soup, "og:title") or ""
        heading = heading.split("- Viðskiptablaðið")[0]
        if heading.startswith("Viðskiptablaðið -"):
            heading = heading[len("Viðskiptablaðið -") :]
        heading.strip()

        # Author
        author = ScrapeHelper.div_class(soup, "author")
        if author is not None:
            author = author.text.strip()
        else:
            author = "Ritstjórn Viðskiptablaðsins"

        timestamp = datetime.utcnow()

        try:
            datestr = None
            div = soup.find("div", {"class": "article-pubdate"})
            if div:
                cat = div.find("span", {"class": "category"})
                if isinstance(cat, Tag):
                    cat.decompose()
                auth = div.find("span", {"class": "float-end"})
                if isinstance(auth, Tag):
                    auth.decompose()

                datestr = div.text.strip()

                if datestr:
                    # Parse date
                    # Example: "17. janúar 2019 14:30"
                    (mday, m, y, hm) = datestr.split()
                    (hour, mins) = hm.split(":")
                    mday = mday.replace(".", "")
                    month = MONTHS.index(m) + 1

                    timestamp = datetime(
                        year=int(y),
                        month=int(month),
                        day=int(mday),
                        hour=int(hour),
                        minute=int(mins),
                    )
        except Exception as e:
            logging.warning(f"Exception obtaining date of vb.is article: {e}")

        metadata.heading = heading
        metadata.author = author
        metadata.timestamp = timestamp

        return metadata

    def get_content(self, soup: BeautifulSoup) -> Optional[Tag]:
        """Find the article content (main text) in the soup"""
        content = ScrapeHelper.div_class(soup, "article-body")
        if not content:
            content = ScrapeHelper.div_class(soup, "entry_content_text")
        if content:
            lock = ScrapeHelper.div_class(content, "article-lock")
            if lock:
                lock.decompose()
        return content


class HeimildinScraper(ScrapeHelper):
    """Scraping helper for heimildin.is"""

    def __init__(self, root: Root) -> None:
        super().__init__(root)
        self._feeds = ["https://heimildin.is/rss/"]

    def get_metadata(self, soup: BeautifulSoup) -> Metadata:
        """Analyze the article soup and return metadata"""
        metadata = super().get_metadata(soup)

        # Extract the heading from the OpenGraph og:title meta property
        heading = ScrapeHelper.meta_property(soup, "og:title") or ""
        heading.strip()

        # Author
<<<<<<< HEAD
        author = ScrapeHelper.div_class(soup, "journalist__name")
        if author is not None:
            author = author.text.strip()
        else:
            author = ScrapeHelper.div_class(soup, "article__columnist__name")
            if not author:
                author = soup.find("h3", {"class": "article__columnist__name"})
            if author is not None:
                author = author.text.strip()
            if not author:
                author = "Ritstjórn Heimildarinnar"
=======
        author: str = ""
        author_tag = ScrapeHelper.div_class(soup, "journalist__name")
        if author_tag is None:
            author_tag = ScrapeHelper.div_class(soup, "article__columnist__name")
            if author_tag is None:
                author_tag = soup.find("h3", {"class": "article__columnist__name"})
        if author_tag is not None:
            author = author_tag.text.strip()
        if not author:
            author = "Ritstjórn Heimildarinnar"
>>>>>>> ab181138

        timestamp = datetime.utcnow()

        try:
            datestr: Optional[str] = None
            div = cast(Optional[Tag], soup.find("time", {"class": "datetime"}))
            if div is not None:
                datestr = div.attrs.get("datetime")  # e.g. "2023-01-14 08:00"
                if datestr:
                    # Parse date
                    y = datestr[0:4]
                    m = datestr[5:7]
                    d = datestr[8:10]
                    h = datestr[11:13]
                    min = datestr[14:16]
                    timestamp = datetime(
                        year=int(y),
                        month=int(m),
                        day=int(d.rstrip(".")),
                        hour=int(h),
                        minute=int(min),
                    )
        except Exception as e:
            logging.warning(f"Exception obtaining date of heimildin.is article: {e}")

        metadata.heading = heading
        metadata.author = author
        metadata.timestamp = timestamp

        return metadata

    def get_content(self, soup: BeautifulSoup) -> Optional[Tag]:
        """Find the article content (main text) in the soup."""
        content = ScrapeHelper.div_class(soup, "article__body")
        if not content:
            return BeautifulSoup("")
        for elm in content.find_all("figure"):
            elm.decompose()
        for elm in content.find_all("div", {"class": "article__body__extras"}):
            elm.decompose()
        for elm in content.find_all("h3", {"class": "inline-seemore-label"}):
            elm.decompose()
        for elm in content.find_all("div", {"class": "paywall"}):
            elm.decompose()
        return content<|MERGE_RESOLUTION|>--- conflicted
+++ resolved
@@ -309,9 +309,7 @@
         return s
 
     @staticmethod
-    def nested_tag(
-        soup: Optional[Tag], *argv: str
-    ) -> Optional[Tag]:
+    def nested_tag(soup: Optional[Tag], *argv: str) -> Optional[Tag]:
         """Find a tag within a nested hierarchy of tags"""
         for next_tag in argv:
             if not soup:
@@ -345,9 +343,7 @@
             s.extract()
 
     @staticmethod
-    def del_div_class(
-        soup: Optional[Tag], *argv: Union[str, Sequence[str]]
-    ) -> None:
+    def del_div_class(soup: Optional[Tag], *argv: Union[str, Sequence[str]]) -> None:
         """Delete all occurrences of the specified div.class"""
         if soup is None:
             return
@@ -2105,19 +2101,6 @@
         heading.strip()
 
         # Author
-<<<<<<< HEAD
-        author = ScrapeHelper.div_class(soup, "journalist__name")
-        if author is not None:
-            author = author.text.strip()
-        else:
-            author = ScrapeHelper.div_class(soup, "article__columnist__name")
-            if not author:
-                author = soup.find("h3", {"class": "article__columnist__name"})
-            if author is not None:
-                author = author.text.strip()
-            if not author:
-                author = "Ritstjórn Heimildarinnar"
-=======
         author: str = ""
         author_tag = ScrapeHelper.div_class(soup, "journalist__name")
         if author_tag is None:
@@ -2128,7 +2111,6 @@
             author = author_tag.text.strip()
         if not author:
             author = "Ritstjórn Heimildarinnar"
->>>>>>> ab181138
 
         timestamp = datetime.utcnow()
 
