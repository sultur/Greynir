"""

    Greynir: Natural language processing for Icelandic

    Randomness query response module

    Copyright (C) 2022 Miðeind ehf.

       This program is free software: you can redistribute it and/or modify
       it under the terms of the GNU General Public License as published by
       the Free Software Foundation, either version 3 of the License, or
       (at your option) any later version.
       This program is distributed in the hope that it will be useful,
       but WITHOUT ANY WARRANTY; without even the implied warranty of
       MERCHANTABILITY or FITNESS FOR A PARTICULAR PURPOSE.  See the
       GNU General Public License for more details.

    You should have received a copy of the GNU General Public License
    along with this program.  If not, see http://www.gnu.org/licenses/.

    This query module handles queries related to the generation
    of random numbers, e.g. "Kastaðu tengingi", "Nefndu tölu milli 5 og 10", etc.

"""

# TODO: add "láttu", "hafðu", "litaðu", "kveiktu" functionality.
# TODO: make the objects of sentences more modular, so that the same structure doesn't need to be written for each action
# TODO: ditto the previous comment. make the initial non-terminals general and go into specifics at the terminal level instead.
# TODO: substituion klósett, baðherbergi hugmyndÆ senda lista i javascript og profa i röð
# TODO: Embla stores old javascript code cached which has caused errors
# TODO: Cut down javascript sent to Embla
# TODO: Two specified groups or lights.
# TODO: No specified location
# TODO: Fix scene issues

from os import access
from typing import Dict, Mapping, Optional, cast
from typing_extensions import TypedDict

import logging
import random
import json
import flask
from datetime import datetime, timedelta

from reynir.lemmatize import simple_lemmatize

from query import Query, QueryStateDict, AnswerTuple
from queries import gen_answer, read_jsfile, read_grammar_file
<<<<<<< HEAD
from queries.sonos import SonosClient, update_sonos_token
from tree import Result, Node, TerminalNode
=======
from queries.sonos import SonosClient
>>>>>>> 14490385
from util import read_api_key


_IoT_QTYPE = "IoT"

TOPIC_LEMMAS = [
    "tónlist",
]

# def QIoTSpeakerIncreaseVerb(node: Node, params: QueryStateDict, result: Result) -> None:
#     result.action = "increase_volume"
#     if "hue_obj" not in result:
#         result["hue_obj"] = {"on": True, "bri_inc": 64}
#     else:
#         result["hue_obj"]["bri_inc"] = 64
#         result["hue_obj"]["on"] = True


def help_text(lemma: str) -> str:
    """Help text to return when query.py is unable to parse a query but
    one of the above lemmas is found in it"""
    return "Ég skil þig ef þú segir til dæmis: {0}.".format(
        random.choice(
            ("Hækkaðu í tónlistinni", "Kveiktu á tónlist", "Láttu vera tónlist")
        )
    )


# This module wants to handle parse trees for queries
HANDLE_TREE = True

# The grammar nonterminals this module wants to handle
QUERY_NONTERMINALS = {"QIoTSpeaker"}

# The context-free grammar for the queries recognized by this plug-in module
# GRAMMAR = read_grammar_file("iot_hue")

GRAMMAR = f"""

/þgf = þgf
/ef = ef

Query →
    QIoTSpeaker '?'?

QIoTSpeaker →
    QIoTSpeakerQuery

QIoTSpeakerQuery ->
    QIoTSpeakerMakeVerb QIoTSpeakerMakeRest
    | QIoTSpeakerSetVerb QIoTSpeakerSetRest
    # | QIoTSpeakerChangeVerb QIoTSpeakerChangeRest
    | QIoTSpeakerLetVerb QIoTSpeakerLetRest
    | QIoTSpeakerTurnOnVerb QIoTSpeakerTurnOnRest
    | QIoTSpeakerTurnOffVerb QIoTSpeakerTurnOffRest
    | QIoTSpeakerPlayVerb QIoTSpeakerPlayRest
    | QIoTSpeakerIncreaseOrDecreaseVerb QIoTSpeakerIncreaseOrDecreaseRest

QIoTSpeakerMakeVerb ->
    'gera:so'_bh

QIoTSpeakerSetVerb ->
    'setja:so'_bh
    | 'stilla:so'_bh

QIoTSpeakerChangeVerb ->
    'breyta:so'_bh

QIoTSpeakerLetVerb ->
    'láta:so'_bh

QIoTSpeakerTurnOnVerb ->
    'kveikja:so'_bh

QIoTSpeakerTurnOffVerb ->
    'slökkva:so'_bh

QIoTSpeakerPlayVerb ->
    'spila:so'_bh
    | "spilaðu"

QIoTSpeakerIncreaseOrDecreaseVerb ->
    QIoTSpeakerIncreaseVerb
    | QIoTSpeakerDecreaseVerb

QIoTSpeakerIncreaseVerb ->
    'hækka:so'_bh
    | 'auka:so'_bh

QIoTSpeakerDecreaseVerb ->
    'lækka:so'_bh
    | 'minnka:so'_bh

QIoTSpeakerMakeRest ->
    # QCHANGESubject/þf QCHANGEHvar? QCHANGEHvernigMake
    # | QCHANGESubject/þf QCHANGEHvernigMake QCHANGEHvar?
    # | QCHANGEHvar? QCHANGESubject/þf QCHANGEHvernigMake
    # | QCHANGEHvar? QCHANGEHvernigMake QCHANGESubject/þf
    # | QCHANGEHvernigMake QCHANGESubject/þf QCHANGEHvar?
    # | QCHANGEHvernigMake QCHANGEHvar? QCHANGESubject/þf
    QIoTSpeakerMusicWord QIoTSpeakerHvar?

# TODO: Add support for "stilltu rauðan lit á ljósið í eldhúsinu"
QIoTSpeakerSetRest ->
    # QCHANGESubject/þf QCHANGEHvar? QCHANGEHvernigSet
    # | QCHANGESubject/þf QCHANGEHvernigSet QCHANGEHvar?
    # | QCHANGEHvar? QCHANGESubject/þf QCHANGEHvernigSet
    # | QCHANGEHvar? QCHANGEHvernigSet QCHANGESubject/þf
    # | QCHANGEHvernigSet QCHANGESubject/þf QCHANGEHvar?
    # | QCHANGEHvernigSet QCHANGEHvar? QCHANGESubject/þf
    "á" QIoTSpeakerMusicWord QIoTSpeakerHvar?

# QIoTSpeakerChangeRest ->
    # QCHANGESubjectOne/þgf QCHANGEHvar? QCHANGEHvernigChange
    # | QCHANGESubjectOne/þgf QCHANGEHvernigChange QCHANGEHvar?
    # | QCHANGEHvar? QCHANGESubjectOne/þgf QCHANGEHvernigChange
    # | QCHANGEHvar? QCHANGEHvernigChange QCHANGESubjectOne/þgf
    # | QCHANGEHvernigChange QCHANGESubjectOne/þgf QCHANGEHvar?
    # | QCHANGEHvernigChange QCHANGEHvar? QCHANGESubjectOne/þgf

QIoTSpeakerLetRest ->
    # QCHANGESubject/þf QCHANGEHvar? QCHANGEHvernigLet
    # | QCHANGESubject/þf QCHANGEHvernigLet QCHANGEHvar?
    # | QCHANGEHvar? QCHANGESubject/þf QCHANGEHvernigLet
    # | QCHANGEHvar? QCHANGEHvernigLet QCHANGESubject/þf
    # | QCHANGEHvernigLet QCHANGESubject/þf QCHANGEHvar?
    # | QCHANGEHvernigLet QCHANGEHvar? QCHANGESubject/þf
    QIoTSpeakerBe QIoTSpeakerMusicWord QIoTSpeakerHvar?
    | "á" QIoTSpeakerMusicWord QIoTSpeakerHvar?

QIoTSpeakerTurnOnRest ->
    # QCHANGETurnOnLightsRest
    # | QCHANGEAHverju QCHANGEHvar?
    # | QCHANGEHvar? QCHANGEAHverju
    "á" QIoTSpeakerMusicWord QIoTSpeakerHvar?

# QCHANGETurnOnLightsRest ->
#     QCHANGELightSubject/þf QCHANGEHvar?
#     | QCHANGEHvar QCHANGELightSubject/þf?

# Would be good to add "slökktu á rauða litnum" functionality
QIoTSpeakerTurnOffRest ->
    # QCHANGETurnOffLightsRest
    "á" QIoTSpeakerMusicWord QIoTSpeakerHvar?

# QCHANGETurnOffLightsRest ->
#     QCHANGELightSubject/þf QCHANGEHvar?
#     | QCHANGEHvar QCHANGELightSubject/þf?

QIoTSpeakerPlayRest ->
    QIoTSpeakerMusicWord QIoTSpeakerHvar?
    | "tónlist"

# TODO: Make the subject categorization cleaner
QIoTSpeakerIncreaseOrDecreaseRest ->
    # QCHANGELightSubject/þf QCHANGEHvar?
    # | QCHANGEBrightnessSubject/þf QCHANGEHvar?
    QIoTSpeakerMusicWord QIoTSpeakerHvar?
    | "í" QIoTSpeakerMusicWord QIoTSpeakerHvar?

# QCHANGESubject/fall ->
#     QCHANGESubjectOne/fall
#     | QCHANGESubjectTwo/fall

# There is a bug when trying to
QIoTSpeakerMusicWord ->
    "tónlist"
    # | 'tónlist:no'

# # TODO: Decide whether LightSubject/þgf should be accepted
# QCHANGESubjectOne/fall ->
#     QCHANGELightSubject/fall
#     | QCHANGEColorSubject/fall
#     | QCHANGEBrightnessSubject/fall
#     | QCHANGESceneSubject/fall

# QCHANGESubjectTwo/fall ->
#     QCHANGEGroupNameSubject/fall # á bara að styðja "gerðu eldhúsið rautt", "gerðu eldhúsið rómó" "gerðu eldhúsið bjartara", t.d.

QIoTSpeakerHvar ->
    QIoTSpeakerLocationPreposition QIoTSpeakerGroupName/þgf

# QCHANGEHvernigMake ->
#     QCHANGEAnnadAndlag # gerðu litinn rauðan í eldhúsinu EÐA gerðu birtuna meiri í eldhúsinu
#     | QCHANGEAdHverju # gerðu litinn að rauðum í eldhúsinu
#     | QCHANGEThannigAd

# QCHANGEHvernigSet ->
#     QCHANGEAHvad
#     | QCHANGEThannigAd

# QCHANGEHvernigChange ->
#     QCHANGEIHvad
#     | QCHANGEThannigAd

# QCHANGEHvernigLet ->
#     QCHANGEBecome QCHANGESomethingOrSomehow
#     | QCHANGEBe QCHANGESomehow

# QCHANGEThannigAd ->
#     "þannig" "að"? pfn_nf QCHANGEBeOrBecomeSubjunctive QCHANGEAnnadAndlag

# I think these verbs only appear in these forms.
# In which case these terminals should be deleted and a direct reference should be made in the relevant non-terminals.
QIoTSpeakerBe ->
    'vera:so'_nh

# QCHANGEBecome ->
#     "verða"

# QCHANGEBeOrBecomeSubjunctive ->
#     "verði"
#     | "sé"

# QCHANGELightSubject/fall ->
#     QCHANGELight/fall

# QCHANGEColorSubject/fall ->
#     QCHANGEColorWord/fall QCHANGELight/ef?
#     | QCHANGEColorWord/fall "á" QCHANGELight/þgf

# QCHANGEBrightnessSubject/fall ->
#     QCHANGEBrightnessWord/fall QCHANGELight/ef?
#     | QCHANGEBrightnessWord/fall "á" QCHANGELight/þgf

# QCHANGESceneSubject/fall ->
#     QCHANGESceneWord/fall

# QCHANGEGroupNameSubject/fall ->
#     QCHANGEGroupName/fall

QIoTSpeakerLocationPreposition ->
    QIoTSpeakerLocationPrepositionFirstPart? QIoTSpeakerLocationPrepositionSecondPart

# The latter proverbs are grammatically incorrect, but common errors, both in speech and transcription.
# The list provided is taken from StefnuAtv in Greynir.grammar. That includes "aftur:ao", which is not applicable here.
QIoTSpeakerLocationPrepositionFirstPart ->
    StaðarAtv
    | "fram:ao"
    | "inn:ao"
    | "niður:ao"
    | "upp:ao"
    | "út:ao"

QIoTSpeakerLocationPrepositionSecondPart ->
    "á" | "í"

QIoTSpeakerGroupName/fall ->
    no/fall

# QCHANGELightName/fall ->
#     no/fall


# QCHANGESceneName ->
#     no
#     | lo

# QCHANGEAnnadAndlag ->
#     QCHANGENewSetting/nf
#     | QCHANGESpyrjaHuldu/nf

# QCHANGEAdHverju ->
#     "að" QCHANGENewSetting/þgf

# QCHANGEAHvad ->
#     "á" QCHANGENewSetting/þf

# QCHANGEIHvad ->
#     "í" QCHANGENewSetting/þf

# QCHANGEAHverju ->
#     "á" QCHANGELight/þgf
#     | "á" QCHANGENewSetting/þgf

# QCHANGESomethingOrSomehow ->
#     QCHANGEAnnadAndlag
#     | QCHANGEAdHverju

# QCHANGESomehow ->
#     QCHANGEAnnadAndlag
#     | QCHANGEThannigAd

# QCHANGELight/fall ->
#     QCHANGELightName/fall
#     | QCHANGELightWord/fall

# # Should 'birta' be included
# QCHANGELightWord/fall ->
#     'ljós'/fall
#     | 'lýsing'/fall
#     | 'birta'/fall
#     | 'Birta'/fall

# QCHANGEColorWord/fall ->
#     'litur'/fall
#     | 'litblær'/fall
#     | 'blær'/fall

# QCHANGEBrightnessWords/fall ->
#     'bjartur'/fall
#     | QCHANGEBrightnessWord/fall

# QCHANGEBrightnessWord/fall ->
#     'birta'/fall
#     | 'Birta'/fall
#     | 'birtustig'/fall

# QCHANGESceneWord/fall ->
#     'sena'/fall
#     | 'stemning'/fall
#     | 'stemming'/fall
#     | 'stemmning'/fall

# # Need to ask Hulda how this works.
# QCHANGESpyrjaHuldu/fall ->
#     # QCHANGEHuldaColor/fall
#     QCHANGEHuldaBrightness/fall
#     # | QCHANGEHuldaScene/fall

# # Do I need a "new light state" non-terminal?
# QCHANGENewSetting/fall ->
#     QCHANGENewColor/fall
#     | QCHANGENewBrightness/fall
#     | QCHANGENewScene/fall

# # Missing "meira dimmt"
# QCHANGEHuldaBrightness/fall ->
#     QCHANGEMoreBrighterOrHigher/fall QCHANGEBrightnessWords/fall?
#     | QCHANGELessDarkerOrLower/fall QCHANGEBrightnessWords/fall?

# #Unsure about whether to include /fall after QCHANGEColorName
# QCHANGENewColor/fall ->
#     QCHANGEColorWord/fall QCHANGEColorName
#     | QCHANGEColorName QCHANGEColorWord/fall?

# QCHANGENewBrightness/fall ->
#     'sá'/fall? QCHANGEBrightestOrDarkest/fall
#     | QCHANGEBrightestOrDarkest/fall QCHANGEBrightnessOrSettingWord/fall

# QCHANGENewScene/fall ->
#     QCHANGESceneWord/fall QCHANGESceneName
#     | QCHANGESceneName QCHANGESceneWord/fall?

# QCHANGEMoreBrighterOrHigher/fall ->
#     'mikill:lo'_mst/fall
#     | 'bjartur:lo'_mst/fall
#     | 'ljós:lo'_mst/fall
#     | 'hár:lo'_mst/fall

# QCHANGELessDarkerOrLower/fall ->
#     'lítill:lo'_mst/fall
#     | 'dökkur:lo'_mst/fall
#     | 'dimmur:lo'_mst/fall
#     | 'lágur:lo'_mst/fall

# QCHANGEBrightestOrDarkest/fall ->
#     QCHANGEBrightest/fall
#     | QCHANGEDarkest/fall

# QCHANGEBrightest/fall ->
#     'bjartur:lo'_evb
#     | 'bjartur:lo'_esb
#     | 'ljós:lo'_evb
#     | 'ljós:lo'_esb

# QCHANGEDarkest/fall ->
#     'dimmur:lo'_evb
#     | 'dimmur:lo'_esb
#     | 'dökkur:lo'_evb
#     | 'dökkur:lo'_esb

# QCHANGEBrightnessOrSettingWord/fall ->
#     QCHANGEBrightnessWord/fall
#     | QCHANGESettingWord/fall

# QCHANGESettingWord/fall ->
#     'stilling'/fall

"""


def QIoTSpeakerIncreaseVerb(node: Node, params: QueryStateDict, result: Result) -> None:
    result.action = "increase_volume"


def QIoTSpeakerDecreaseVerb(node: Node, params: QueryStateDict, result: Result) -> None:
    result.action = "decrease_volume"


def QIoTSpeakerGroupName(node: Node, params: QueryStateDict, result: Result) -> None:
    result["group_name"] = result._indefinite


def QIoTMusicWord(node: Node, params: QueryStateDict, result: Result) -> None:
    result.target = "music"
    print("music")


def sentence(state: QueryStateDict, result: Result) -> None:
    # try:
    print("sentence")
    print(
        "DESCENDANTS:",
        list(
            i[0].root(state, result.params)
            for i in result.enum_descendants(lambda x: isinstance(x, TerminalNode))
        ),
    )
    """Called when sentence processing is complete"""
    q: Query = state["query"]

    q.set_qtype(result.get("qtype"))

    # TODO: Find way to only catch playing commands
    if result.get("action") == None:
        result.action = "play_music"

    smartdevice_type = "smart_speaker"

    # Fetch relevant data from the device_data table to perform an action on the lights
    device_data = q.client_data("iot_speakers")
    print(device_data)

    # TODO: Need to add check for if there are no registered devices to an account, probably when initilazing the querydata
    if device_data is not None:
        sonos_client = SonosClient(device_data, q.client_id)
    else:
        print("No device data found for this account")
        return

    # Perform the action on the Sonos device
    if result.action == "play_music":
        sonos_client.toggle_play_pause()
        answer = "Ég kveikti á tónlist."
    # elif result.action == "increase_volume":
    #     sonos_client.increase_volume()
    # elif result.action == "decrease_volume":
    #     sonos_client.decrease_volume()
    # elif result.action == "set_volume":
    #     sonos_client.set_volume(result.get["volume"])

    answer_list = gen_answer(answer)
    answer_list[1].replace(
        "Sonos", "Sónos"
    )  # Accounting for Embla's Icelandic pronunciation
    q.set_answer(*answer_list)

    # f"var BRIDGE_IP = '192.168.1.68';var USERNAME = 'p3obluiXT13IbHMpp4X63ZvZnpNRdbqqMt723gy2';"
    # except Exception as e:
    #     print(e)
    #     print("Error in sentence")<|MERGE_RESOLUTION|>--- conflicted
+++ resolved
@@ -47,12 +47,8 @@
 
 from query import Query, QueryStateDict, AnswerTuple
 from queries import gen_answer, read_jsfile, read_grammar_file
-<<<<<<< HEAD
 from queries.sonos import SonosClient, update_sonos_token
 from tree import Result, Node, TerminalNode
-=======
-from queries.sonos import SonosClient
->>>>>>> 14490385
 from util import read_api_key
 
 
