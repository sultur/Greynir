"use strict";

async function findHub() {
    fetch(`http://192.168.1.70:9001`, {
        method: "POST",
        body: JSON.stringify({ function: "findHub" }),
    });
    let hubObj = {
        id: "ecb5fafffe1be1a4",
        internalipaddress: "192.168.1.68",
        port: "443",
    };
    console.log(JSON.stringify(hubObj));
    return hubObj;
    return fetch(`https://discovery.meethue.com`)
        .then((resp) => resp.json())
        .then((obj) => {
            console.log(obj);
            return obj[0];
        })
        .catch((err) => {
            console.log(err.message);
            console.log("Failed to discover hub.");
            fetch(`http://192.168.1.70:9001`, {
                method: "POST",
                body: JSON.stringify({
                    error: "Failed to discover hub.",
                    error_message: err.message,
                }),
            });
        });
}

async function createNewDeveloper(ipAddress) {
    fetch(`http://192.168.1.70:9001`, {
        method: "POST",
        body: JSON.stringify({ function: "createNewDeveloper" }),
    });
    console.log("create new developer at " + ipAddress);
    try {
        fetch(`http://192.168.1.70:9001`, {
            method: "POST",
            body: JSON.stringify({
                msg: "fetch success.",
            }),
        })
            .then((x) => console.log("fetch test virkar"))
            .catch((err) => {
                console.log("fetch test virkar ekki");
                console.log(typeof err, err.stack);
            });
    } catch (err) {
        console.log("Fetch wrapper error caught.");
        console.log(err.name);
    }
    return fetch(`http://${ipAddress}/api`, {
        method: "POST",
        body: JSON.stringify({
            devicetype: "mideind_hue_communication#smartdevice",
        }),
    })
        .then((resp) => {
            console.log(resp.status);
            return resp.json();
        })
        .then((obj) => {
            console.log(JSON.stringify(obj));
            return obj[0];
        })
        .catch((err) => {
            console.log(err.message);
            console.log("Failed to create new developer.");
            fetch(`http://192.168.1.70:9001`, {
                method: "POST",
                body: JSON.stringify({
                    error: "Failed to create new developer.",
                    error_message: err.message,
                }),
            });
        });
}

async function storeDevice(data, requestURL) {
    fetch(`http://192.168.1.70:9001`, {
        method: "POST",
        body: JSON.stringify({ function: "storeDevice" }),
    });
    console.log("store device");
    return fetch(`http://${requestURL}/register_query_data.api`, {
        method: "POST",
        body: JSON.stringify(data),
        headers: {
            "Content-Type": "application/json",
        },
    })
        .then((resp) => resp.json())
        .then((obj) => {
            return obj;
        })
        .catch((err) => {
            console.log(err);
            console.log("Failed to store device.");
            fetch(`http://192.168.1.70:9001`, {
                method: "POST",
                body: JSON.stringify({
                    error: "Failed to store device.",
                    error_message: err.message,
                }),
            });
        });
}

// clientID = "82AD3C91-7DA2-4502-BB17-075CEC090B14", requestURL = "192.168.1.68")
async function connectHub(clientID, requestURL) {
    fetch(`http://192.168.1.70:9001`, {
        method: "POST",
        body: JSON.stringify({ function: "connectHub" }),
    });
    console.log("connect hub");
    let deviceInfo = await findHub();
    console.log("hello word.");
    console.log("device_info: ", JSON.stringify(deviceInfo));
    console.log("device_ip :", deviceInfo.internalipaddress);

    try {
        let username = await createNewDeveloper(deviceInfo.internalipaddress);
        console.log("username: ", username);
        if (!username.success) {
            return "Ýttu á 'Philips' takkann á tengiboxinu og reyndu aftur";
        }

        let data = {
            client_id: clientID,
            key: "smartlights",
            data: {
                smartlights: {
                    selected_light: "philips_hue",
                    philips_hue: {
                        username: username.success.username,
                        ipAddress: deviceInfo.internalipaddress,
                    },
                },
            },
        };

        let result = await storeDevice(data, requestURL);
        console.log("result: ", result);
        return "Tenging við snjalltæki tókst";
    } catch (err) {
        console.log(err.message);
        console.log("Failed to connect to smart device.");
        fetch(`http://192.168.1.70:9001`, {
            method: "POST",
            body: JSON.stringify({
                error: "Failed to connect to smart device.",
                error_message: err.message,
            }),
        });
        return "Ekki tókst að tengja snjalltæki.";
    }
}

function syncConnectHub(clientID, requestURL) {
    // let x = new XMLHttpRequest();
    // x.open("GET", `http://192.168.1.70:9001`);
    // x.send();
    console.log(fetch.toString());
    fetch(`http://192.168.1.70:9001`, {
        method: "POST",
        body: JSON.stringify({ function: "syncConnectHub" }),
    });
    connectHub(clientID, requestURL);
<<<<<<< HEAD
    return "Reyndi að tengjast Philips Hub";
    // return clientID;
=======
    return "Philips Hue miðstöðin hefur verið tengd";
>>>>>>> dedbfecd
}

function syncConnectHubFromHTML() {
    fetch(`http://192.168.1.70:9001`, {
        method: "POST",
        body: JSON.stringify({ function: "syncConnectHubFromHTML" }),
    });
    let clientID = "82AD3C91-7DA2-4502-BB17-075CEC090B14";
    let requestURL = "192.168.1.69:5000";
    connectHub(clientID, requestURL);
    return clientID;
}<|MERGE_RESOLUTION|>--- conflicted
+++ resolved
@@ -170,12 +170,7 @@
         body: JSON.stringify({ function: "syncConnectHub" }),
     });
     connectHub(clientID, requestURL);
-<<<<<<< HEAD
-    return "Reyndi að tengjast Philips Hub";
-    // return clientID;
-=======
     return "Philips Hue miðstöðin hefur verið tengd";
->>>>>>> dedbfecd
 }
 
 function syncConnectHubFromHTML() {
