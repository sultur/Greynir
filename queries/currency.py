--- conflicted
+++ resolved
@@ -34,12 +34,7 @@
 import logging
 
 from query import Query, QueryStateDict
-<<<<<<< HEAD
-from queries import query_json_api, iceformat_float, sing_or_plur, gen_answer
-from queries.plugins.text_to_num import *
-=======
 from queries import query_json_api, iceformat_float, gen_answer, is_plural
->>>>>>> bdf09650
 from settings import Settings
 from tree import Result, Node, NonterminalNode
 from queries.num import float_to_text
@@ -355,8 +350,6 @@
     return num
 
 
-<<<<<<< HEAD
-=======
 def add_num(num, result) -> None:
     """Add a number to accumulated number args"""
     if "numbers" not in result:
@@ -367,7 +360,6 @@
         result.numbers.append(num)
 
 
->>>>>>> bdf09650
 def add_currency(curr: str, result: Result) -> None:
     if "currencies" not in result:
         result.currencies = []
