# TODO: 2x of a topping. "Tvöfalt", "mikið", "extra"
# TODO: Ban more than two instances of a topping.
# TODO: Fix the toppings being a set. Doesn't handle "Ég vil skinku, ólífur og auka skinku."
# TODO: Add to PizzaRequestBare, start conversation with an order.
# TODO: Add the words for margherita to BinPackage
# TODO: Fix bug where "E_QUERY_NOT_UNDERSTOOD" is stored between trees in a single module.
# TODO: Fix composite answer limitation.

/þgf = þgf
/ef = ef

# Currently, the Hotword needs to be top-level, because the QPizza nonterminal is banned.
Query →
    QPizzaHotWord
    | QPizza

QPizza →
    QPizzaQuery '?'?

QPizzaQuery →
    QPizzaDialogue '?'?

# Hotwords are used to initialize the conversation.
QPizzaHotWord →
    QPizzaWord/nf '?'? # e.g. "Pítsa"
<<<<<<< HEAD
    | QLevelZero '?'?
    | QPizzaRequestBare '?'? # e.g. "Ég vil panta pizzu."

QLevelZero →
    "pizza"
=======
    | QPizzaRequestBare '?'? # e.g. "Ég vil panta pizzu."
>>>>>>> f68bf76c

# Doesn't allow for any order specification, e.g. the number of pizzas: "Ég vil panta tvær flatbökur."
QPizzaRequestBare ->
    QPizzaRequestPleasantries? QPizzaWord/þf
    | "rassgat"

QPizzaDialogue →
    QPizzaPrimeAnswer # Requests specifying a single thing.
    | QPizzaCompositeAnswerWrapper # Request specifying multiple things at once: size, toppings, crust.

QPizzaPrimeAnswer ->
    QPizzaNumberAnswer # Answer to the question "How many pizzas do you want?"
    | QPizzaMenuOrToppingsAnswer # Answer to the question "What do you want to order?"
    | QPizzaSizeAnswer # Answer to the question "What size do you want?"
    | QPizzaCrustAnswer # Answer to the question "What kind of crust do you want?"
    | QPizzaExtrasAnswer # Answer to the question "Do you want anything with your pizzas?"
    | QPizzaCancel # Request to cancel the order.
    | QPizzaStatus # Request for the status of the order.

QPizzaNumberAnswer →
    QPizzaRequestPleasantries? QPizzaNum/þf QPizzaWord/þf # e.g. "Ég vil kaupa tvær pítsur."
    | QPizzaNum/nf QPizzaWord/nf? # e.g. "Tvær pítsur."

QPizzaMenuOrToppingsAnswer ->
    QPizzaMenuAnswer # A request for a pizza off the menu.
    | QPizzaToppingsAnswer # A request for a custom pizza.

QPizzaMenuAnswer ->
    QPizzaRequestPleasantries? QPizzaMenuWords/þf # e.g. "Ég vil kjötveislu."
    | QPizzaMenuWords/nf # e.g. "Margaríta."

QPizzaToppingsAnswer ->
    QPizzaRequestPleasantries? QPizzaToppingsList/þf QPizzaAPitsunaPhrase? # e.g. "Ég vil skinku, ólífur og pepperóní á pítsuna."
    | QPizzaRequestPleasantries? QPizzaWord/þf? QPizzaMedToppings # e.g. "Ég vil pizzu með ólífum og ananas."

# This allows for "Ég vil miðstærð af kjötveislu" to make the composite answer simpler.
QPizzaSizeAnswer ->
    QPizzaRequestPleasantries? QPizzaSizePhrase/þf # e.g. "Ég vil stóra pítsu." or "Ég vil miðstærð af pítsu."
    | QPizzaSizePhrase/nf # e.g. "Tólf tommur."

QPizzaCrustAnswer ->
    QPizzaRequestPleasantries? QPizzaCrustPhrase/þf QPizzaAPitsunaPhrase? # e.g. "Ég vil klassískan botn á pítsuna."
    | QPizzaRequestPleasantries? QPizzaWord/þf QPizzaMedCrust # e.g. "Ég vil pizzu með ítölskum botni."
    | QPizzaCrustPhrase/nf # e.g. "Ítalskur botn."

QPizzaExtrasAnswer ->
    QPizzaRequestPleasantries? QPizzaExtraWords/þf QPizzaMedPitsunni? # e.g. "Ég vil brauðstangir með pizzunum."
    | QPizzaEgVil "líka" QPizzaExtraWords/þf QPizzaMedPitsunni? # e.g. "Ég vil líka kanilgott með pizzunum."
    | QPizzaExtraWords/nf # e.g. "Kók."

QPizzaCancel → 
    "ég" "hætti" "við"
    | QPizzaEgVil? "hætta" "við" 'pöntun:kvk'_et/þf?
    | "hætta" 'pöntun:kvk'_et/þgf?
    | "hættu"

QPizzaStatus →
    "staðan"
    | "hver" "er" "staðan" "á" 'pöntun:kvk'_et/þgf?
    | "hver" "er" "staðan"
    | "segðu" "mér" "stöðuna"
    | "hvernig" "er" "staðan"
    | "hvar" "var" "ég"
    | "hvert" "var" "ég" 'kominn'
    | "hvert" "var" "ég" 'kominn' "í" 'pöntun:kvk'_et/þgf?
    | "hver" "var" "staðan" "á"? 'pöntun:kvk'_et/þgf?
    | QPizzaEgVil? "halda" "áfram" "með" 'pöntun:kvk'_et/þf?

# Wrapper to handle multiple pizza requests at once, "Ég vil kjötveislu með ítölskum botni og stóra margarítu."
QPizzaCompositeAnswerWrapper →
    QPizzaCompositeAnswer QPizzaOgCompositeAnswer*

QPizzaCompositeAnswer ->
    QPizzaRequestPleasantries? QPizzaCompositeRest/þf # e.g. "Ég vil tólf tommu margarítu með ítölskum botni."
    | QPizzaCompositeRestTemp/nf # e.g. "Tólf tommu pítsa með skinku ananas og með ítölskum botni'."

<<<<<<< HEAD
# Currently, "I want two large pizzas is not accepted here."
QPizzaCompositeRest/fall ->
    QPizzaNum/fall? QPizzaSizePhrase/fall QPizzaToppingsCrustPermutation # e.g. "Ég vil stóra pítsu með ólífum og ananas."
    | QPizzaNum/fall? QPizzaMenuWords/fall QPizzaToppingsCrustPermutation # e.g. "Ég vil tvær margarítur með ítölskum botni."
    | QPizzaNum/fall QPizzaWord/fall QPizzaToppingsCrustPermutation # e.g. "Ég vil tvær margarítur með ítölskum botni."
=======
# Skítamix. Temporary.
QPizzaCompositeRest/fall ->
    QPizzaNum/fall? QPizzaSizePhrase/fall QPizzaToppingsCrustPermutation? # e.g. "Ég vil stóra pítsu með ólífum og ananas."
    | QPizzaNum/fall? QPizzaOrMenuWord/fall QPizzaToppingsCrustPermutation? # e.g. "Ég vil tvær margarítur með ítölskum botni."

QPizzaCompositeRestTemp/nf ->
    QPizzaNum/fall? QPizzaSizePhrase/fall QPizzaToppingsCrustPermutation? # e.g. "Ég vil stóra pítsu með ólífum og ananas."
    | QPizzaNum/fall? QPizzaOrMenuWord/fall QPizzaToppingsCrustPermutation # e.g. "Ég vil tvær margarítur með ítölskum botni."
>>>>>>> f68bf76c

QPizzaToppingsList/fall ->
    QPizzaToppingsWord/fall QPizzaOgMedToppings/fall*

QPizzaSize/fall ->
    QPizzaSizeLarge/fall
    | QPizzaSizeMedium/fall
    | QPizzaSizeSmall/fall

QPizzaOgCompositeAnswer ->
    "og:st"? QPizzaCompositeAnswer

QPizzaOgMedToppings/fall ->
    'og:st'? 'með:fs'? QPizzaToppingsWord/fall

# It is common to say "miðstærð af pítsu", which is handled separately here.
QPizzaSizePhrase/fall ->
    QPizzaSize/fall QPizzaOrMenuWord/fall?
    | QPizzaMediumWord/fall QPizzaAfPitsuPhrase?

QPizzaCrustPhrase/fall ->
    QPizzaCrustType/fall QPizzaCrustWord/fall?

QPizzaToppingsCrustPermutation ->
    QPizzaMedToppings "og:st"? 'með:fs'? QPizzaCrustPhrase/þgf?
    | QPizzaMedCrust "og:st"? 'með:fs'? QPizzaToppingsList/þgf?

QPizzaAfPitsuPhrase ->
    "af" QPizzaOrMenuWord/þgf

QPizzaAPitsunaPhrase ->
    "á" QPizzaWord/þf

QPizzaMedPitsunni ->
    "með" QPizzaWord/þgf

QPizzaMedToppings ->
    "með" QPizzaToppingsList/þgf

QPizzaMedCrust ->
    "með" QPizzaCrustPhrase/þgf

QPizzaOrMenuWord/fall ->
    QPizzaWord/fall
    | QPizzaMenuWords/fall

# Toppings that are transcribed in different ways are in separate nonterminals for clarity.
# This also helps standardize the handling of each topping in the module, i.e. not reading "ólífa" and "ólíva" as separate toppings.
QPizzaToppingsWord/fall ->
    QPizzaMushroom/fall
    | QPizzaPepperoni/fall
    | 'ananas:kk'/fall
    | 'skinka:kvk'/fall
    | QPizzaOlive/fall

QPizzaMenuWords/fall ->
    'prinsessa:kvk'/fall
    | 'dóttir:kvk'/fall
    | QPizzaMargherita/fall
    | 'kjöt-veisla:kvk'/fall
    | 'hvítlauksbrauð:hk'/fall
    | QPizzaTokyo/fall

QPizzaExtraWords/fall ->
    QPizzaSidesWords/fall
    | QPizzaDrinksWords/fall
    | QPizzaDipsWords/fall

QPizzaSidesWords/fall ->
    QPizzaLargeBreadsticks/fall 
    | QPizzaSmallBreadsticks/fall
    | 'lítill:lo'_kvk_ft/fall 'brauðstöng:kvk'_ft/fall
    | "ostagott"
    | "kanilgott"
    | "súkkulaðigott"
    | 'kartöflubátur:kk'_ft/fall
    | 'vængur:kk'_ft/fall

QPizzaDrinksWords/fall ->
    QPizzaCoke/fall 
    | QPizzaCokeZero/fall
    | "fanta"
    | 'toppur:kk'_et/fall
    | 'sítrónu-toppur:kk'_et/fall
    | 'appelsínu-svali:kk'_et/fall
    | 'epla-svali:kk'_et/fall
    | "monster"

QPizzaDipsWords/fall ->
    'hvítlauks-olía:kvk'_et/fall
    | 'hvítlauks-sósa:kvk'_et/fall
    | 'brauð-stanga-sósa:kvk'_et/fall
    | QPizzaBlueCheese/fall
    | 'sterkur:lo'_kvk_et/fall 'sósa:kvk'_et/fall
    | 'kokteilsósa:kvk'_et/fall
    | "súkkulaðiglassúr"
    | "glassúr"

# A large pizza at Domino's is typically thought to be 16", some believe it to be 15".
# The actual size is 14.5".
QPizzaSizeLarge/fall ->
    'stór:lo'/fall
    | QPizzaSixteenWord 'tomma:kvk'/ef?
    | QPizzaFifteenWord 'tomma:kvk'/ef?
    | QPizzaFourteenPointFiveWord 'tomma:kvk'/ef?

QPizzaSizeMedium/fall ->
    'millistór:lo'/fall
    | 'meðalstór:lo'/fall
    | QPizzaTwelveWord 'tomma:kvk'/ef?

QPizzaMediumWord/fall ->
    'mið-stærð:kvk'/fall

QPizzaSizeSmall/fall ->
    'lítil:lo'/fall
    | QPizzaNineWord 'tomma:kvk'/ef?

QPizzaCrustType/fall ->
    QPizzaItalianWord/fall 
    | QPizzaClassicWord/fall

QPizzaRequestPleasantries ->
    QPizzaEgVil QPizzaKaupaFaraFaPanta?

QPizzaEgVil →
    "ég"? "vil"
    | "ég" "vill"
    | "mig" "langar" "að"
    | "mig" "langar" "í"
    | "ég" "ætla" "að"

QPizzaKaupaFaraFaPanta →
    "kaupa" "mér"?
    | "fá" "mér"?
    | "panta" "mér"?

QPizzaWord/fall →
    'pizza:kvk'/fall
    | 'pitsa:kvk'/fall
    | 'pítsa:kvk'/fall
    | 'flatbaka:kvk'/fall

QPizzaSixteenWord ->
    "16"
    | "sextán"

QPizzaFifteenWord ->
    "15"
    | "fimmtán"

QPizzaFourteenPointFiveWord ->
    QPizzaFourteenWord "komma" QPizzaFiveWord

QPizzaFourteenWord ->
    "14"
    | "fjórtán"

QPizzaFiveWord ->
    "5"
    | "fimm"

QPizzaTwelveWord ->
    "12"
    | "tólf"

QPizzaNineWord ->
    "9"
    | "níu"

QPizzaItalianWord/fall ->
    'ítalskur:lo'/fall

QPizzaClassicWord/fall ->
    'klassískur:lo'/fall

QPizzaCrustWord/fall ->
    'botn:kk'/fall

QPizzaNum/fall →
    # to is a declinable number word ('tveir/tvo/tveim/tveggja')
    # töl is an undeclinable number word ('sautján')
    # tala is a number ('17')
    to | töl | tala

QPizzaPepperoni/fall ->
    'pepperóní:hk'/fall
    | "pepperoni"
    | "pepperóni"
    | "pepperoní"

QPizzaOlive/fall ->
    'ólífa:kvk'/fall
    | 'ólíva:kvk'/fall

QPizzaMushroom/fall ->
    'sveppur:kk'/fall
    | 'Sveppi:kk'

# "Margaríta" is not recognized by bin, so I hack the grammar here to make it work.
QPizzaMargherita_nf ->
    "margaríta"
    | "margarita"

QPizzaMargherita/fallxnf ->
    "margarítu"
    | "margaritu"

QPizzaTokyo/fall ->
    'Tókýó:kvk'/fall
    | "Tókíó"
    | "Tokyo"
    | "tókýó"
    | "tókíó"
    | "tokyo"

QPizzaLargeBreadsticks/fall ->
    'stór:lo'_kvk_ft/fall? 'brauð-stöng:kvk'_ft/fall
    | 'brauð-stöng:kvk'_ft/fall 'stór:lo'_kvk_ft/fall

QPizzaSmallBreadsticks/fall ->
    'lítill:lo'_kvk_ft/fall 'brauð-stöng:kvk'_ft/fall
    | 'brauð-stöng:kvk'_ft/fall 'lítill:lo'_kvk_ft/fall

QPizzaCoke/fall ->
    QPizzaCokeWord/fall

QPizzaCokeZero/fall ->
    QPizzaCokeWord/fall "zero"
    | QPizzaCokeWord/fall "án" 'sykur:kk'_et_ef

QPizzaBlueCheese/fall ->
    'gráðaosta-sósa:kvk'_et/fall
    | 'gráðosta-sósa:kvk'_et/fall
    | 'gráðaostur:kk'_et/fall
    | 'gráðostur:kk'_et/fall

QPizzaCokeWord/fall ->
    'kók:kvk'_et/fall
    | "kóka-kóla"
    | "coke"
    | "coca-cola"<|MERGE_RESOLUTION|>--- conflicted
+++ resolved
@@ -23,15 +23,7 @@
 # Hotwords are used to initialize the conversation.
 QPizzaHotWord →
     QPizzaWord/nf '?'? # e.g. "Pítsa"
-<<<<<<< HEAD
-    | QLevelZero '?'?
     | QPizzaRequestBare '?'? # e.g. "Ég vil panta pizzu."
-
-QLevelZero →
-    "pizza"
-=======
-    | QPizzaRequestBare '?'? # e.g. "Ég vil panta pizzu."
->>>>>>> f68bf76c
 
 # Doesn't allow for any order specification, e.g. the number of pizzas: "Ég vil panta tvær flatbökur."
 QPizzaRequestBare ->
@@ -108,22 +100,11 @@
     QPizzaRequestPleasantries? QPizzaCompositeRest/þf # e.g. "Ég vil tólf tommu margarítu með ítölskum botni."
     | QPizzaCompositeRestTemp/nf # e.g. "Tólf tommu pítsa með skinku ananas og með ítölskum botni'."
 
-<<<<<<< HEAD
 # Currently, "I want two large pizzas is not accepted here."
 QPizzaCompositeRest/fall ->
     QPizzaNum/fall? QPizzaSizePhrase/fall QPizzaToppingsCrustPermutation # e.g. "Ég vil stóra pítsu með ólífum og ananas."
     | QPizzaNum/fall? QPizzaMenuWords/fall QPizzaToppingsCrustPermutation # e.g. "Ég vil tvær margarítur með ítölskum botni."
     | QPizzaNum/fall QPizzaWord/fall QPizzaToppingsCrustPermutation # e.g. "Ég vil tvær margarítur með ítölskum botni."
-=======
-# Skítamix. Temporary.
-QPizzaCompositeRest/fall ->
-    QPizzaNum/fall? QPizzaSizePhrase/fall QPizzaToppingsCrustPermutation? # e.g. "Ég vil stóra pítsu með ólífum og ananas."
-    | QPizzaNum/fall? QPizzaOrMenuWord/fall QPizzaToppingsCrustPermutation? # e.g. "Ég vil tvær margarítur með ítölskum botni."
-
-QPizzaCompositeRestTemp/nf ->
-    QPizzaNum/fall? QPizzaSizePhrase/fall QPizzaToppingsCrustPermutation? # e.g. "Ég vil stóra pítsu með ólífum og ananas."
-    | QPizzaNum/fall? QPizzaOrMenuWord/fall QPizzaToppingsCrustPermutation # e.g. "Ég vil tvær margarítur með ítölskum botni."
->>>>>>> f68bf76c
 
 QPizzaToppingsList/fall ->
     QPizzaToppingsWord/fall QPizzaOgMedToppings/fall*
