# TODO: 2x of a topping. "Tvöfalt", "mikið", "extra"
# TODO: Ban more than two instances of a topping.
# TODO: Fix the toppings being a set. Doesn't handle "Ég vil skinku, ólífur og auka skinku."
# TODO: Add to PizzaRequestBare, start conversation with an order.
# TODO: Add the words for margherita to BinPackage
# TODO: Fix bug where "E_QUERY_NOT_UNDERSTOOD" is stored between trees in a single module.

/þgf = þgf
/ef = ef

# Currently, the Hotword needs to be top-level, because the QPizza nonterminal is banned.
Query →
    QPizzaHotWord
    | QPizza

QPizza →
    QPizzaQuery '?'?

QPizzaQuery →
    QPizzaDialogue '?'?

# Hotwords are used to initialize the conversation.
QPizzaHotWord →
    QPizzaWord/nf '?'? # e.g. "Pítsa"
    | QPizzaRequestBare '?'? # e.g. "Ég vil panta pizzu."

# Doesn't allow for any order specification, e.g. the number of pizzas, only "Ég vil pizzu."
QPizzaRequestBare →
    QPizzaRequestPleasantries? QPizzaWord/þf

QPizzaDialogue →
    QPizzaCancel # Request to cancel the order.
    | QPizzaStatus # Request for the status of the order.
    | QPizzaExtrasAnswer # Answer to the question "Do you want anything with your pizzas?"
    | QPizzaNumberAndSpecificationAnswer # Answer specifying features of the pizza.

QPizzaExtrasAnswer →
    QPizzaRequestPleasantries? QPizzaExtraWords/þf QPizzaMedPitsunni? # e.g. "Ég vil brauðstangir með pizzunum."
    | QPizzaEgVil "líka" QPizzaExtraWords/þf QPizzaMedPitsunni? # e.g. "Ég vil líka kanilgott með pizzunum."
    | QPizzaExtraWords/nf # e.g. "Kók."

QTheaterYes → "já" "já"* | "endilega" | "já" "takk" | "játakk" | "já" "þakka" "þér" "fyrir" | "já" "takk" "kærlega" "fyrir"? | "jább" "takk"?

QTheaterNo → "nei" "takk"? | "nei" "nei"* | "neitakk" | "ómögulega"

QPizzaCancel → 
    "ég" "hætti" "við"
    | QPizzaEgVil? "hætta" "við" 'pöntun:kvk'_et/þf?
    | "hætta" 'pöntun:kvk'_et/þgf?
    | "hættu"

QPizzaStatus →
    "staðan"
    | "hver" "er" "staðan" "á" 'pöntun:kvk'_et/þgf?
    | "hver" "er" "staðan"
    | "segðu" "mér" "stöðuna"
    | "hvernig" "er" "staðan"
    | "hvar" "var" "ég"
    | "hvert" "var" "ég" 'kominn'
    | "hvert" "var" "ég" 'kominn' "í" 'pöntun:kvk'_et/þgf?
    | "hver" "var" "staðan" "á"? 'pöntun:kvk'_et/þgf?
    | QPizzaEgVil? "halda" "áfram" "með" 'pöntun:kvk'_et/þf?

QPizzaNumberAndSpecificationAnswer ->
    QPizzaRequestPleasantries? QPizzaNumberAndSpecification/þf
    | QPizzaNumberAndSpecification/nf

QPizzaNumberAndSpecification/fall ->
    QPizzaNum/fall? QPizzaSpecification/fall

QPizzaSpecification/fall →
    QPizzaPrimeSpecification/fall # Specifies a single thing.
    | QPizzaCompositeSpecificationWrapper/fall # Specifies multiple things at once: size, toppings, crust.

QPizzaPrimeSpecification/fall →
    QPizzaMenuOrToppingsSpecification/fall # Specifying which menu item to order or custom toppings.
    | QPizzaSizeSpecification/fall # Specifying the size of the pizza.
    | QPizzaCrustSpecification/fall # Specifying the crust type on the pizza.

QPizzaMenuOrToppingsSpecification/fall →
    QPizzaMenuSpecification/fall # A specification for a pizza on the menu.
    | QPizzaToppingsSpecification/fall # A specification for a custom pizza.

QPizzaMenuSpecification/fall →
    QPizzaMenuWords/fall # e.g. "Margaríta."

QPizzaToppingsSpecification/fall →
    QPizzaToppingsList/fall QPizzaAPitsunaPhrase? # e.g. "Skinku, ólífur og pepperóní á pítsuna."
    | QPizzaWord/fall? QPizzaMedToppings # e.g. "Með ólífum og ananas."

QPizzaSizeSpecification/fall →
    QPizzaSizePhrase/fall # e.g. "Tólf tommu pítsa."

QPizzaCrustSpecification/fall →
    QPizzaCrustPhrase/fall QPizzaAPitsunaPhrase? # e.g. "Klassískan botn á pítsuna."
    | QPizzaWord/fall QPizzaMedCrust # e.g. "Pizza með ítölskum botni."

# Wrapper to handle multiple pizza requests at once, "Ég vil kjötveislu með ítölskum botni og stóra margarítu."
QPizzaCompositeSpecificationWrapper/fall →
    QPizzaCompositeSpecification/fall QPizzaOgCompositeSpecification/fall* QPizzaIVidbot?

QPizzaCompositeSpecification/fall →
    QPizzaCompositeRest/fall # e.g. "Tólf tommu pítsa með skinku ananas og með ítölskum botni'."

<<<<<<< HEAD
QPizzaCompositeRest/fall ->
<<<<<<< HEAD
    QPizzaNum/fall? QPizzaSizePhrase/fall QPizzaToppingsCrustPermutation # e.g. "Ég vil stóra pítsu með ólífum og ananas."
    | QPizzaNum/fall? QPizzaMenuWords/fall QPizzaToppingsCrustPermutation? # e.g. "Ég vil tvær margarítur með ítölskum botni."
=======
    QPizzaNum/fall? QPizzaSizeMenuPhrase/fall QPizzaToppingsCrustPermutation? # e.g. "Ég vil stóra margarítu."
    | QPizzaNum/fall? QPizzaSizeOrMenu/fall QPizzaToppingsCrustPermutation # e.g. "Ég vil tvær margarítur með ítölskum botni."
    | QPizzaNum/fall QPizzaSizeOrMenu/fall # e.g. "Ég vil tvær stórar pítsur."
>>>>>>> a5030354fe21efb821d15dfac9ea87b4fd0d5284
    | QPizzaNum/fall QPizzaWord/fall QPizzaToppingsCrustPermutation # e.g. "Ég vil tvær margarítur með ítölskum botni."
=======
QPizzaCompositeRest/fall →
    QPizzaSizeMenuPhrase/fall QPizzaToppingsCrustPermutation? # e.g. "Ég vil stóra margarítu."
    | QPizzaSizeOrMenu/fall QPizzaToppingsCrustPermutation # e.g. "Ég vil tvær margarítur með ítölskum botni."
>>>>>>> 0f7c8b07

# Ways of mentioning the pizza while specifying exactly one feature.
QPizzaSizeOrMenu/fall →
    QPizzaSizePhrase/fall # e.g. "Tólf tommu pitsa."
    | QPizzaMenuWords/fall # e.g. "Margaríta."

QPizzaToppingsList/fall →
    QPizzaToppingsWord/fall QPizzaOgMedToppings/fall*

QPizzaSize/fall →
    QPizzaSizeLarge/fall
    | QPizzaSizeMedium/fall
    | QPizzaSizeSmall/fall

QPizzaOgCompositeSpecification/fall →
    "og:st"? QPizzaCompositeSpecification/fall

QPizzaOgMedToppings/fall →
    'og:st'? 'með:fs'? QPizzaToppingsWord/fall

# It is common to say "miðstærð af pítsu", which is handled separately here.
QPizzaSizePhrase/fall →
    QPizzaSize/fall QPizzaOrMenuWord/fall?
    | QPizzaMediumWord/fall QPizzaAfPitsuPhrase?

# This duplicate is a result of difficulties with the composite logic.
QPizzaSizeMenuPhrase/fall →
    QPizzaSize/fall QPizzaMenuWords/fall?
    | QPizzaMediumWord/fall QPizzaAfMenuPhrase?

QPizzaCrustPhrase/fall →
    QPizzaCrustType/fall QPizzaCrustWord/fall?

QPizzaToppingsCrustPermutation →
    QPizzaMedToppings "og:st"? 'með:fs'? QPizzaCrustPhrase/þgf?
    | QPizzaMedCrust "og:st"? 'með:fs'? QPizzaToppingsList/þgf?

# This duplicate is a result of difficulties with the composite logic.
QPizzaAfMenuPhrase →
    "af" QPizzaMenuWords/þgf

QPizzaAPitsunaPhrase →
    "á" QPizzaWord/þf

QPizzaMedPitsunni →
    "með" QPizzaWord/þgf

QPizzaMedToppings →
    "með" QPizzaToppingsList/þgf

QPizzaMedCrust →
    "með" QPizzaCrustPhrase/þgf

QPizzaIVidbot →
    'í:fs' 'viðbót:kvk'_et/þf

QPizzaAfPitsuPhrase →
    "af" QPizzaWord/þgf

QPizzaOrMenuWord/fall →
    QPizzaWord/fall
    | QPizzaMenuWords/fall

# Toppings that are transcribed in different ways are in separate nonterminals for clarity.
# This also helps standardize the handling of each topping in the module, i.e. not reading "ólífa" and "ólíva" as separate toppings.
QPizzaToppingsWord/fall →
    QPizzaMushroom/fall
    | QPizzaPepperoni/fall
    | 'ananas:kk'/fall
    | 'skinka:kvk'/fall
    | QPizzaOlive/fall

QPizzaMenuWords/fall →
    'prinsessa:kvk'/fall
    | 'dóttir:kvk'/fall
    | QPizzaMargherita/fall
    | 'kjöt-veisla:kvk'/fall
    | 'hvítlauksbrauð:hk'/fall
    | QPizzaTokyo/fall

QPizzaExtraWords/fall →
    QPizzaSidesWords/fall
    | QPizzaDrinksWords/fall
    | QPizzaDipsWords/fall

QPizzaSidesWords/fall →
    QPizzaLargeBreadsticks/fall 
    | QPizzaSmallBreadsticks/fall
    | 'lítill:lo'_kvk_ft/fall 'brauðstöng:kvk'_ft/fall
    | "ostagott"
    | "kanilgott"
    | "súkkulaðigott"
    | 'kartöflubátur:kk'_ft/fall
    | 'vængur:kk'_ft/fall

QPizzaDrinksWords/fall →
    QPizzaCoke/fall 
    | QPizzaCokeZero/fall
    | "fanta"
    | 'toppur:kk'_et/fall
    | 'sítrónu-toppur:kk'_et/fall
    | 'appelsínu-svali:kk'_et/fall
    | 'epla-svali:kk'_et/fall
    | "monster"

QPizzaDipsWords/fall →
    'hvítlauks-olía:kvk'_et/fall
    | 'hvítlauks-sósa:kvk'_et/fall
    | 'brauð-stanga-sósa:kvk'_et/fall
    | QPizzaBlueCheese/fall
    | 'sterkur:lo'_kvk_et/fall 'sósa:kvk'_et/fall
    | 'kokteilsósa:kvk'_et/fall
    | "súkkulaðiglassúr"
    | "glassúr"

# A large pizza at Domino's is typically thought to be 16", some believe it to be 15".
# The actual size is 14.5".
QPizzaSizeLarge/fall →
    'stór:lo'/fall
    | QPizzaSixteenWord 'tomma:kvk'/ef?
    | QPizzaFifteenWord 'tomma:kvk'/ef?
    | QPizzaFourteenPointFiveWord 'tomma:kvk'/ef?

QPizzaSizeMedium/fall →
    'millistór:lo'/fall
    | 'meðalstór:lo'/fall
    | QPizzaTwelveWord 'tomma:kvk'/ef?

QPizzaMediumWord/fall →
    'mið-stærð:kvk'/fall

QPizzaSizeSmall/fall →
    'lítil:lo'/fall
    | QPizzaNineWord 'tomma:kvk'/ef?

QPizzaCrustType/fall →
    QPizzaItalianWord/fall 
    | QPizzaClassicWord/fall

QPizzaRequestPleasantries →
    QPizzaEgVil QPizzaKaupaFaraFaPanta?

QPizzaEgVil →
    "ég"? "vil"
    | "ég" "vill"
    | "mig" "langar" "að"
    | "mig" "langar" "í"
    | "ég" "ætla" "að"

QPizzaKaupaFaraFaPanta →
    "kaupa" "mér"?
    | "fá" "mér"?
    | "panta" "mér"?

QPizzaWord/fall →
    'pizza:kvk'/fall
    | 'pitsa:kvk'/fall
    | 'pítsa:kvk'/fall
    | 'flatbaka:kvk'/fall

QPizzaSixteenWord →
    "16"
    | "sextán"

QPizzaFifteenWord →
    "15"
    | "fimmtán"

QPizzaFourteenPointFiveWord →
    QPizzaFourteenWord "komma" QPizzaFiveWord

QPizzaFourteenWord →
    "14"
    | "fjórtán"

QPizzaFiveWord →
    "5"
    | "fimm"

QPizzaTwelveWord →
    "12"
    | "tólf"

QPizzaNineWord →
    "9"
    | "níu"

QPizzaItalianWord/fall →
    'ítalskur:lo'/fall

QPizzaClassicWord/fall →
    'klassískur:lo'/fall

QPizzaCrustWord/fall →
    'botn:kk'/fall

QPizzaNum/fall →
    # to is a declinable number word ('tveir/tvo/tveim/tveggja')
    # töl is an undeclinable number word ('sautján')
    # tala is a number ('17')
    to | töl | tala

QPizzaPepperoni/fall →
    'pepperóní:hk'/fall
    | "pepperoni"
    | "pepperóni"
    | "pepperoní"

QPizzaOlive/fall →
    'ólífa:kvk'/fall
    | 'ólíva:kvk'/fall

QPizzaMushroom/fall →
    'sveppur:kk'/fall
    | 'Sveppi:kk'

# "Margaríta" is not recognized by bin, so I hack the grammar here to make it work.
QPizzaMargherita_nf →
    "margaríta"
    | "margarita"

QPizzaMargherita/fallxnf →
    "margarítu"
    | "margaritu"

QPizzaTokyo/fall →
    'Tókýó:kvk'/fall
    | "Tókíó"
    | "Tokyo"
    | "tókýó"
    | "tókíó"
    | "tokyo"

QPizzaLargeBreadsticks/fall →
    'stór:lo'_kvk_ft/fall? 'brauð-stöng:kvk'_ft/fall
    | 'brauð-stöng:kvk'_ft/fall 'stór:lo'_kvk_ft/fall

QPizzaSmallBreadsticks/fall →
    'lítill:lo'_kvk_ft/fall 'brauð-stöng:kvk'_ft/fall
    | 'brauð-stöng:kvk'_ft/fall 'lítill:lo'_kvk_ft/fall

QPizzaCoke/fall →
    QPizzaCokeWord/fall

QPizzaCokeZero/fall →
    QPizzaCokeWord/fall "zero"
    | QPizzaCokeWord/fall "án" 'sykur:kk'_et_ef

QPizzaBlueCheese/fall →
    'gráðaosta-sósa:kvk'_et/fall
    | 'gráðosta-sósa:kvk'_et/fall
    | 'gráðaostur:kk'_et/fall
    | 'gráðostur:kk'_et/fall

QPizzaCokeWord/fall →
    'kók:kvk'_et/fall
    | "kóka-kóla"
    | "coke"
    | "coca-cola"<|MERGE_RESOLUTION|>--- conflicted
+++ resolved
@@ -102,22 +102,9 @@
 QPizzaCompositeSpecification/fall →
     QPizzaCompositeRest/fall # e.g. "Tólf tommu pítsa með skinku ananas og með ítölskum botni'."
 
-<<<<<<< HEAD
-QPizzaCompositeRest/fall ->
-<<<<<<< HEAD
-    QPizzaNum/fall? QPizzaSizePhrase/fall QPizzaToppingsCrustPermutation # e.g. "Ég vil stóra pítsu með ólífum og ananas."
-    | QPizzaNum/fall? QPizzaMenuWords/fall QPizzaToppingsCrustPermutation? # e.g. "Ég vil tvær margarítur með ítölskum botni."
-=======
-    QPizzaNum/fall? QPizzaSizeMenuPhrase/fall QPizzaToppingsCrustPermutation? # e.g. "Ég vil stóra margarítu."
-    | QPizzaNum/fall? QPizzaSizeOrMenu/fall QPizzaToppingsCrustPermutation # e.g. "Ég vil tvær margarítur með ítölskum botni."
-    | QPizzaNum/fall QPizzaSizeOrMenu/fall # e.g. "Ég vil tvær stórar pítsur."
->>>>>>> a5030354fe21efb821d15dfac9ea87b4fd0d5284
-    | QPizzaNum/fall QPizzaWord/fall QPizzaToppingsCrustPermutation # e.g. "Ég vil tvær margarítur með ítölskum botni."
-=======
 QPizzaCompositeRest/fall →
     QPizzaSizeMenuPhrase/fall QPizzaToppingsCrustPermutation? # e.g. "Ég vil stóra margarítu."
     | QPizzaSizeOrMenu/fall QPizzaToppingsCrustPermutation # e.g. "Ég vil tvær margarítur með ítölskum botni."
->>>>>>> 0f7c8b07
 
 # Ways of mentioning the pizza while specifying exactly one feature.
 QPizzaSizeOrMenu/fall →
