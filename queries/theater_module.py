"""

    Greynir: Natural language processing for Icelandic

    Randomness query response module

    Copyright (C) 2022 Miðeind ehf.

       This program is free software: you can redistribute it and/or modify
       it under the terms of the GNU General Public License as published by
       the Free Software Foundation, either version 3 of the License, or
       (at your option) any later version.
       This program is distributed in the hope that it will be useful,
       but WITHOUT ANY WARRANTY; without even the implied warranty of
       MERCHANTABILITY or FITNESS FOR A PARTICULAR PURPOSE.  See the
       GNU General Public License for more details.

    You should have received a copy of the GNU General Public License
    along with this program.  If not, see http://www.gnu.org/licenses/.

    This query module handles dialogue related to theater tickets.
"""

from typing import Any, Callable, Optional, cast
import json
import logging
import random
import datetime


from query import Query, QueryStateDict
from tree import Result, Node, TerminalNode
from queries import gen_answer, natlang_seq, parse_num, query_json_api
from queries.num import number_to_text
from queries.dialogue import (
    DateResource,
    DialogueStateManager,
    ListResource,
    NumberResource,
    Resource,
    ResourceState,
    TimeResource,
)

_THEATER_DIALOGUE_NAME = "theater"
_THEATER_QTYPE = "theater"
_START_DIALOGUE_QTYPE = "theater_start"

TOPIC_LEMMAS = ["leikhús", "sýning"]


def help_text(lemma: str) -> str:
    """Help text to return when query.py is unable to parse a query but
    one of the above lemmas is found in it"""
    return "Ég skil þig ef þú segir til dæmis: {0}.".format(
        random.choice(("Hvaða sýningar eru í boði",))
    )


# This module wants to handle parse trees for queries
HANDLE_TREE = True

# The grammar nonterminals this module wants to handle
QUERY_NONTERMINALS = {"QTheater"}

# The context-free grammar for the queries recognized by this plug-in module
GRAMMAR = """

Query →
    QTheater

QTheater → QTheaterQuery '?'?

QTheaterQuery →
    QTheaterHotWord | QTheaterDialogue

QTheaterHotWord →
    QTheaterNames
    | QTheaterEgVil? QTheaterKaupaFaraFaPanta "leikhúsmiða"
    | QTheaterEgVil? QTheaterKaupaFaraFaPanta "miða" "í" QTheaterNames
    | QTheaterEgVil? QTheaterKaupaFaraFaPanta "miða" "á" QTheaterNames "sýningu"
    | QTheaterEgVil? QTheaterKaupaFaraFaPanta QTheaterNames
    | QTheaterEgVil? QTheaterKaupaFaraFaPanta "leikhússýningu"

QTheaterNames →
    'leikhús'
    | 'þjóðleikhús'
    | 'Þjóðleikhús'
    | 'Borgarleikhús'
    | 'borgarleikhús'


QTheaterKaupaFaraFaPanta →
    "kaupa" "mér"?
    | "fara" "á"
    | "fara" "í"
    | "fá"
    | "panta"

QTheaterDialogue → 
    QTheaterShowQuery
    | QTheaterShowDateQuery
    | QTheaterShowSeatCountQuery
    | QTheaterShowLocationQuery
    | QTheaterOptions
    | QYes
    | QNo
    | QCancel
    | QStatus
    # TODO: Hvað er í boði, ég vil sýningu X, dagsetningu X, X mörg sæti, staðsetningu X

QTheaterOptions →
    QTheaterGeneralOptions
    | QTheaterShowOptions
    | QTheaterDateOptions
    | QTheaterRowOptions
    | QTheaterSeatOptions

QTheaterGeneralOptions →
    "hverjir"? "eru"? "valmöguleikarnir"
    | "hvert" "er" "úrvalið"
    | "hvað" "er" "í" "boði"

QTheaterShowOptions →  
    "hvaða" "sýningar" "eru" "í" "boði"

QTheaterDateOptions →
    "hvaða" "dagsetningar" "eru" "í" "boði"
    | "hvaða" "dagar" "eru" "í" "boði"
    | "hvaða" "dagsetningar" "er" "hægt" "að" "velja" "á" "milli"

QTheaterRowOptions →
    "hvaða" "raðir" "eru" QTheaterIBodiLausar
    | "hvaða" "röð" "er" QTheaterIBodiLausar
    | "hvaða" "bekkir" "eru" QTheaterIBodiLausar
    | "hvaða" "bekkur" "er" QTheaterIBodiLausar

QTheaterSeatOptions →
    "hvaða" "sæti" "eru" QTheaterIBodiLausar
    "hverjir" "eru" "sæta" "valmöguleikarnir"

QTheaterIBodiLausar →
    "í" "boði"
    | "lausar"
    | "lausir"
    | "laus"

QTheaterShowQuery → QTheaterEgVil? "velja" 'sýning' QTheaterShowName 
    > QTheaterEgVil? "fara" "á" 'sýning' QTheaterShowName
    > QTheaterShowName

QTheaterShowName → Nl

QTheaterShowDateQuery →
    QTheaterEgVil? "fara"? "á"? 'sýning'? QTheaterShowDate

QTheaterShowDate →
    QTheaterDateTime | QTheaterDate | QTheaterTime

QTheaterDateTime →
    tímapunkturafs

QTheaterDate →
    dagsafs
    | dagsföst

QTheaterTime →
    "klukkan"? tími

QTheaterShowSeatCountQuery →
    QTheaterEgVil? "fá"? QNum "sæti"?

QTheaterShowLocationQuery →
    QTheaterShowRow
    | QTheaterShowSeats

QTheaterShowRow →
    QTheaterRodBekkur
    | QTheaterEgVil QTheaterVeljaRod QTheaterRodBekkur

QTheaterVeljaRod →
    "velja" "sæti"? "í"?
    | "sitja" "í"
    | "fá" "sæti" "í"
    | "fá" "sæti" "á"

QTheaterRodBekkur →
    QTheaterRodBekk? "númer"? QNum
    | QNum "bekk"
    | QNum "röð"

QTheaterShowSeats →
    QTheaterEgVil? "sæti"? "númer"? QNum "til"? QNum? 

QTheaterDateOptions → 
    "hvaða" "dagsetningar" "eru" "í" "boði"

QTheaterRodBekk → "röð" | "bekk"

QTheaterEgVil →
    "ég"? "vil"
    | "ég" "vill"
    | "mig" "langar" "að"
    | "mig" "langar" "í"

QNum →
    # to is a declinable number word ('tveir/tvo/tveim/tveggja')
    # töl is an undeclinable number word ('sautján')
    # tala is a number ('17')
    to | töl | tala

QYes → "já" "já"* | "endilega" | "já" "takk" | "játakk" | "já" "þakka" "þér" "fyrir" | "já" "takk" "kærlega" "fyrir"? | "jább" "takk"?

QNo → "nei" "takk"? | "nei" "nei"* | "neitakk" | "ómögulega"

QCancel → "ég" "hætti" "við"
    | QTheaterEgVil "hætta" "við" QTheaterPontun

QStatus →
    "staðan"
    | "hver" "er" "staðan" "á" QTheaterPontun?
    | "staðan"
    | "hvert" "var" "ég" 'komin'? "í" QTheaterPontun?
    | "hvar" "var" "ég" 'komin'? "í"? QTheaterPontun?
    | "hver" "var" "staðan" "á"? QTheaterPontun
    | QTheaterEgVil "halda" "áfram" "með" QTheaterPontun

QTheaterPontun →
    "pöntuninni"
    | "leikhús" "pöntuninni"
    | "leikhús" "pöntunina"
    | "leikhúsmiða" "pöntuninni"
    | "leikhúsmiða" "pöntunina"
    | "leikhúsmiðapöntunina"
    | "leikhúsmiðapöntuninni"
    | "leikhús" "miða" "pöntunina"
    | "leikhús" "miða" "pöntuninni"

"""

# QLocationRowFirst →
#     "bekkur" QNum "sæti" QNum "til"? QNum
#     | "röð" QNum "sæti" QNum "til"? QNum

# QLocationSeatsFirst →
#     "ég"? "vil"? "sæti"? QNum "til"? QNum "í" "röð" QNum
#     | "ég"? "vil"? "sæti"? QNum "til"? QNum "í" QNum "röð"
#     | "ég"? "vil"? "sæti"? QNum "til"? QNum "á" "bekk" QNum
#     | "ég"? "vil"? "sæti"? QNum "til"? QNum "á" QNum "bekk"

_SHOWS = [
    {
        "title": "Emil í Kattholti",
        "date": [
            datetime.datetime(2022, 8, 27, 13, 0),
            datetime.datetime(2022, 8, 28, 13, 0),
            datetime.datetime(2022, 8, 28, 17, 0),
        ],
        "location": [
            (1, 1),  # (row, seat)
            (1, 2),
            (1, 3),
            (1, 4),
            (2, 7),
            (2, 8),
            (2, 9),
            (6, 20),
            (6, 21),
            (6, 22),
            (6, 23),
            (6, 24),
        ],
    },
]


def _generate_show_answer(
    resource: ListResource, dsm: DialogueStateManager
) -> Optional[str]:
    result = dsm.get_result()
    print("Generate show answer")
    if (not resource.is_confirmed and result.get("options_info")) or result.get(
        "show_options"
    ):
        shows: list[str] = []
        for show in _SHOWS:
            shows.append(show["title"])
        return resource.prompts["options"].format(options=", ".join(shows))
    if result.get("no_show_matched"):
        return resource.prompts["no_show_matched"]
    if result.get("no_show_matched_data_exists"):
        return resource.prompts["no_show_matched_data_exists"].format(
            show=resource.data[0]
        )
    if resource.is_unfulfilled:
        return resource.prompts["initial"]
    if resource.is_fulfilled:
        return resource.prompts["confirm"].format(show=resource.data[0])
    return None


def _generate_date_answer(
    resource: ListResource, dsm: DialogueStateManager
) -> Optional[str]:
    print("Generating date answer")
    result = dsm.get_result()
    title = dsm.get_resource("Show").data[0]

    if (not resource.is_confirmed and result.get("options_info")) or result.get(
        "date_options"
    ):
        dates: list[str] = []
        for show in _SHOWS:
            if show["title"] == title:
                for date in show["date"]:
                    dates.append(date.strftime("    %d/%m/%Y klukkan %H:%M\n"))
        date_number: int = 3 if len(dates) >= 3 else len(dates)
        options_string: str = (
            "Eftirfarandi dagsetning er í boði:\n"
            if date_number == 1
            else "Næstu tvær dagsetningar eru:\n"
            if date_number == 2
            else "Næstu þrjár dagsetningar eru:\n"
        )
        options_string += "".join(dates)
        if len(dates) > 0:
            return resource.prompts["options"].format(options=options_string)
        else:
            return resource.prompts["no_date_available"].format(show=title)
    if result.get("no_date_matched"):
        return resource.prompts["no_date_matched"]
    if result.get("no_time_matched"):
        return resource.prompts["no_time_matched"]
    if result.get("many_matching_times"):
        return resource.prompts["many_matching_times"]
    if result.get("multiple_times_for_date"):
        show_date: Optional[datetime.date] = cast(
            DateResource, dsm.get_resource("ShowDate")
        ).date
        show_times: list[str] = []
        if show_date is not None:
            for show in _SHOWS:
                if show["title"] == title:
                    for date in show["date"]:
                        assert isinstance(date, datetime.datetime)
                        if date.date() == show_date:
                            show_times.append(date.strftime("    %H:%M\n"))
            return resource.prompts["multiple_times_for_date"].format(
                date=show_date, times="".join(show_times)
            )
    if resource.is_unfulfilled:
        title: str = dsm.get_resource("Show").data[0]
        dates: list[str] = []
        for show in _SHOWS:
            if show["title"] == title:
                for date in show["date"]:
                    dates.append(date.strftime("    %d/%m/%Y klukkan %H:%M\n"))
        date_number: int = 3 if len(dates) >= 3 else len(dates)
        start_string: str = (
            "Eftirfarandi dagsetning er í boði:\n"
            if date_number == 1
            else "Næstu tvær dagsetningar eru:\n"
            if date_number == 2
            else "Næstu þrjár dagsetningar eru:\n"
        )
        if len(dates) > 0:
            return resource.prompts["initial"].format(
                show=title,
                dates=start_string + "".join(dates),
            )
        else:
            return resource.prompts["no_date_available"].format(show=title)
    if resource.is_fulfilled:
        date_resource = dsm.get_resource("ShowDate")
        time_resource = dsm.get_resource("ShowTime")
        return resource.prompts["confirm"].format(
            date=datetime.datetime.combine(
                date_resource.data,
                time_resource.data,
            ).strftime("%Y/%m/%d %H:%M")
        )


def _generate_seat_count_answer(
    resource: ListResource, dsm: DialogueStateManager
) -> Optional[str]:
    result = dsm.get_result()
    if result.get("invalid_seat_count"):
        return resource.prompts["invalid_seat_count"]
    if resource.is_unfulfilled:
        return resource.prompts["initial"]
    if resource.is_fulfilled:
        return resource.prompts["confirm"].format(
            seats=number_to_text(cast(int, resource.data))
        )


def _generate_row_answer(
    resource: ListResource, dsm: DialogueStateManager
) -> Optional[str]:
    print("Generating row answer")
    result = dsm.get_result()
    title: str = dsm.get_resource("Show").data[0]
    seats: int = dsm.get_resource("ShowSeatCount").data
    available_rows: list[str] = []
    for show in _SHOWS:
        if show["title"] == title:
            checking_row: int = 1
            seats_in_row: int = 0
            row_added: int = 0
            for (row, _) in show["location"]:
                if checking_row == row and row != row_added:
                    seats_in_row += 1
                    if seats_in_row >= seats:
                        available_rows.append(number_to_text(row))
                        seats_in_row = 0
                        row_added = row
                else:
                    checking_row = row
                    seats_in_row = 1
    available_row_strings: list[str] = []
    if (not resource.is_confirmed and result.get("options_info")) or result.get(
        "row_options"
    ):
        return resource.prompts["options"].format(
            rows=natlang_seq(available_rows), seats=number_to_text(seats)
        )
    if result.get("no_row_matched"):
        return resource.prompts["no_row_matched"].format(seats=number_to_text(seats))
    if resource.is_unfulfilled:
        if len(available_rows) == 0:
            return resource.prompts["not_enough_seats"].format(seats=seats)
        return resource.prompts["initial"].format(
            seats=number_to_text(seats), seat_rows=natlang_seq(available_rows)
        )
    if resource.is_fulfilled:
        row = dsm.get_resource("ShowSeatRow").data[0]
        return resource.prompts["confirm"].format(row=number_to_text(row))


def _generate_seat_number_answer(
    resource: ListResource, dsm: DialogueStateManager
) -> Optional[str]:
    print("_generate_seat_number_answer", resource.state)
    result = dsm.get_result()
    title: str = dsm.get_resource("Show").data[0]
    seats: int = dsm.get_resource("ShowSeatCount").data
    chosen_row: int = dsm.get_resource("ShowSeatRow").data[0]
    available_seats: list[str] = []
    for show in _SHOWS:
        if show["title"] == title:
            for (row, seat) in show["location"]:
                if chosen_row == row:
                    available_seats.append(number_to_text(seat))
    if (not resource.is_confirmed and result.get("options_info")) or result.get(
        "seat_options"
    ):
        return resource.prompts["options"].format(
            row=number_to_text(chosen_row), options=natlang_seq(available_seats)
        )
    if result.get("wrong_number_seats_selected"):
        print("wrong_number_seats_selected prompt")
        chosen_seats = len(
            range(result.get("numbers")[0], result.get("numbers")[1] + 1)
        )
        return resource.prompts["wrong_number_seats_selected"].format(
            chosen_seats=number_to_text(chosen_seats), seats=number_to_text(seats)
        )
    if result.get("seats_unavailable"):
        print("seats_unavailable prompt")
        return resource.prompts["seats_unavailable"]
    if resource.is_unfulfilled:
        print("initial prompt")
        return resource.prompts["initial"].format(
            seats=natlang_seq(available_seats), row=number_to_text(chosen_row)
        )
    if resource.is_fulfilled:
        print("confirm prompt")
        chosen_seats_string: str = ""
        if seats > 1:
            chosen_seats_string = "{first_seat} til {last_seat}".format(
                first_seat=number_to_text(result.get("numbers")[0]),
                last_seat=number_to_text(result.get("numbers")[1]),
            )
        else:
            chosen_seats_string = number_to_text(result.get("numbers")[0])
        return resource.prompts["confirm"].format(seats=chosen_seats_string)


def _generate_final_answer(
    resource: ListResource, dsm: DialogueStateManager
) -> Optional[str]:
    if resource.is_cancelled:
        return resource.prompts["cancelled"]

    resource.state = ResourceState.CONFIRMED
    title = dsm.get_resource("Show").data[0]
    date = cast(DateResource, dsm.get_resource("ShowDate")).data
    time = cast(TimeResource, dsm.get_resource("ShowTime")).data
    number_of_seats = cast(NumberResource, dsm.get_resource("ShowSeatCount")).data
    seats = dsm.get_resource("ShowSeatNumber").data
    seat_string: str = ""
    if number_of_seats > 1:
        seat_string = "{first_seat} til {last_seat}".format(
            first_seat=number_to_text(seats[0]),
            last_seat=number_to_text(seats[-1]),
        )
    else:
        seat_string = number_to_text(seats[0])
    row = dsm.get_resource("ShowSeatRow").data[0]
    ans = resource.prompts["final"].format(
        seats=seat_string,
        row=number_to_text(row),
        show=title,
        date_time=datetime.datetime.combine(
            date,
            time,
        ).strftime("%Y/%m/%d %H:%M"),
    )
    return ans


def QTheaterDialogue(node: Node, params: QueryStateDict, result: Result) -> None:
    if "qtype" not in result:
        result.qtype = _THEATER_QTYPE


def QTheaterHotWord(node: Node, params: QueryStateDict, result: Result) -> None:
    result.qtype = _START_DIALOGUE_QTYPE


def QTheaterShowQuery(node: Node, params: QueryStateDict, result: Result) -> None:
    def _add_show(
        resource: Resource, dsm: DialogueStateManager, result: Result
    ) -> None:
        selected_show: str = dsm.get_result().show_name
        show_exists = False
        for show in _SHOWS:
            if show["title"] == selected_show:
                resource.data = [show["title"]]
                resource.state = ResourceState.FULFILLED
                show_exists = True
                break
        if not show_exists:
            if resource.is_unfulfilled:
                result.no_show_matched = True
            if resource.is_fulfilled:
                result.no_show_matched_data_exists = True

    if "callbacks" not in result:
        result["callbacks"] = []
    filter_func: Callable[[Resource], bool] = lambda r: r.name == "Show"
    result.callbacks.append((filter_func, _add_show))


def _date_callback(
    resource: DateResource, dsm: DialogueStateManager, result: Result
) -> None:
    resource.state = ResourceState.UNFULFILLED
    if dsm.get_resource("Show").is_confirmed:
        show_title: str = dsm.get_resource("Show").data[0]
        for show in _SHOWS:
            if show["title"] == show_title:
                for date in show["date"]:
                    if result["show_date"] == date.date():
                        resource.set_date(date.date())
                        resource.state = ResourceState.FULFILLED
                        break
        time_resource: TimeResource = cast(TimeResource, dsm.get_resource("ShowTime"))
        time_resource.state = ResourceState.UNFULFILLED
        datetime_resource: Resource = dsm.get_resource("ShowDateTime")
        show_times: list[datetime.time] = []
        for show in _SHOWS:
            if show["title"] == show_title:
                for date in show["date"]:
                    if resource.date == date.date():
                        show_times.append(date.time())
        if len(show_times) == 0:
            result.no_date_matched = True
            return
        if len(show_times) == 1:
            time_resource.set_time(show_times[0])
            time_resource.state = ResourceState.FULFILLED
            datetime_resource.state = ResourceState.FULFILLED
        else:
            result.multiple_times_for_date = True
            datetime_resource.state = ResourceState.PARTIALLY_FULFILLED


def _time_callback(
    resource: TimeResource, dsm: DialogueStateManager, result: Result
) -> None:
    resource.state = ResourceState.UNFULFILLED
    if result.get("no_date_matched"):
        return
    if result.get("multiple_times_for_date"):
        result.multiple_times_for_date = False
    if dsm.get_resource("Show").is_confirmed:
        show_title: str = dsm.get_resource("Show").data[0]
        date_resource: DateResource = cast(DateResource, dsm.get_resource("ShowDate"))
        datetime_resource: Resource = dsm.get_resource("ShowDateTime")
        first_matching_date: Optional[datetime.datetime] = None
        if date_resource.is_fulfilled:
            for show in _SHOWS:
                if show["title"] == show_title:
                    for date in show["date"]:
                        if (
                            date_resource.date == date.date()
                            and result["show_time"] == date.time()
                        ):
                            first_matching_date = cast(datetime.datetime, date)
                            print("Time callback, date there, setting time")
                            resource.set_time(date.time())
                            resource.state = ResourceState.FULFILLED
                            break
            if resource.is_fulfilled:
                datetime_resource.state = ResourceState.FULFILLED
            else:
                result.wrong_show_time = True
        else:
            for show in _SHOWS:
                if show["title"] == show_title:
                    for date in show["date"]:
                        if result["show_time"] == date.time():
                            if first_matching_date is None:
                                first_matching_date = cast(datetime.datetime, date)
                            else:
                                result.many_matching_times = True
                                return
            if first_matching_date is not None:
                date_resource: DateResource = cast(
                    DateResource, dsm.get_resource("ShowDate")
                )
                date_resource.set_date(first_matching_date.date())
                date_resource.state = ResourceState.FULFILLED
                resource.set_time(first_matching_date.time())
                resource.state = ResourceState.FULFILLED
                datetime_resource.state = ResourceState.FULFILLED
        if first_matching_date is None:
            result.no_time_matched = True


def QTheaterDateTime(node: Node, params: QueryStateDict, result: Result) -> None:
    datetimenode = node.first_child(lambda n: True)
    assert isinstance(datetimenode, TerminalNode)
    now = datetime.datetime.now()
    y, m, d, h, min, _ = (i if i != 0 else None for i in json.loads(datetimenode.aux))
    if y is None:
        y = now.year
    if m is None:
        m = now.month
    if d is None:
        d = now.day
    if h is None:
        h = 12
    if min is None:
        min = 0
    # Change before noon times to afternoon
    if h < 12:
        h += 12
    result["show_time"] = datetime.time(h, min)
    result["show_date"] = datetime.date(y, m, d)

    if "callbacks" not in result:
        result["callbacks"] = []
    result.callbacks.append((lambda r: r.name == "ShowDate", _date_callback))
    result.callbacks.append((lambda r: r.name == "ShowTime", _time_callback))


def QTheaterDate(node: Node, params: QueryStateDict, result: Result) -> None:
    datenode = node.first_child(lambda n: True)
    assert isinstance(datenode, TerminalNode)
    cdate = datenode.contained_date
    if cdate:
        y, m, d = cdate
        now = datetime.datetime.utcnow()

        # This is a date that contains at least month & mday
        if d and m:
            if not y:
                y = now.year
                # Bump year if month/day in the past
                if m < now.month or (m == now.month and d < now.day):
                    y += 1
            result["show_date"] = datetime.date(day=d, month=m, year=y)

            if "callbacks" not in result:
                result["callbacks"] = []
            filter_func: Callable[[Resource], bool] = lambda r: r.name == "ShowDate"
            result.callbacks.append((filter_func, _date_callback))
            return
    raise ValueError("No date in {0}".format(str(datenode)))


def QTheaterTime(node: Node, params: QueryStateDict, result: Result) -> None:
    # Extract time from time terminal nodes
    tnode = cast(TerminalNode, node.first_child(lambda n: n.has_t_base("tími")))
    if tnode:
        aux_str = tnode.aux.strip("[]")
        hour, minute, _ = (int(i) for i in aux_str.split(", "))
        # Change before noon times to afternoon
        if hour < 12:
            hour += 12

        result["show_time"] = datetime.time(hour, minute)

        if "callbacks" not in result:
            result["callbacks"] = []
        filter_func: Callable[[Resource], bool] = lambda r: r.name == "ShowTime"
        result.callbacks.append((filter_func, _time_callback))


def QTheaterDateOptions(node: Node, params: QueryStateDict, result: Result) -> None:
    result.date_options = True


def QTheaterShowSeatCountQuery(
    node: Node, params: QueryStateDict, result: Result
) -> None:
    def _add_seat_number(
        resource: NumberResource, dsm: DialogueStateManager, result: Result
    ) -> None:
        if dsm.get_resource("ShowDateTime").is_confirmed:
            if result.number > 0:
                resource.data = result.number
                resource.state = ResourceState.FULFILLED
            else:
                result.invalid_seat_count = True

    if "callbacks" not in result:
        result["callbacks"] = []
    filter_func: Callable[[Resource], bool] = lambda r: r.name == "ShowSeatCount"
    result.callbacks.append((filter_func, _add_seat_number))


def QLocationSeatsFirst(node: Node, params: QueryStateDict, result: Result) -> None:
    # Making sure that the row comes before the seats in the list
    result.numbers.insert(0, result.numbers.pop())
    print("Result numbers: ", result.numbers)


def QTheaterShowRow(node: Node, params: QueryStateDict, result: Result) -> None:
    def _add_row(
        resource: ListResource, dsm: DialogueStateManager, result: Result
    ) -> None:
        if dsm.get_resource("ShowSeatCount").is_confirmed:
            title: str = dsm.get_resource("Show").data[0]
            seats: int = dsm.get_resource("ShowSeatCount").data
            available_rows: list[str] = []
            for show in _SHOWS:
                if show["title"] == title:
                    checking_row: int = 1
                    seats_in_row: int = 0
                    for (row, _) in show["location"]:
                        if checking_row == row:
                            seats_in_row += 1
                            if seats_in_row >= seats:
                                available_rows.append(row)
                                seats_in_row = 0
                        else:
                            checking_row = row
                            seats_in_row = 1
            print("Add row: ", result.number)
            print("Available rows: ", available_rows)
            if result.number in available_rows:
                print("Appending row")
                resource.data = [result.number]
                resource.state = ResourceState.FULFILLED
            else:
                print("Emptying row data")
                resource.data = []
                resource.state = ResourceState.UNFULFILLED
                result.no_row_matched = True

    if "callbacks" not in result:
        result["callbacks"] = []
    filter_func: Callable[[Resource], bool] = lambda r: r.name == "ShowSeatRow"
    result.callbacks.append((filter_func, _add_row))


def QTheaterShowSeats(node: Node, params: QueryStateDict, result: Result) -> None:
    def _add_seats(
        resource: ListResource, dsm: DialogueStateManager, result: Result
    ) -> None:
        if dsm.get_resource("ShowSeatRow").is_confirmed:
            print("Add seats callback, state: ", resource.state)
            title: str = dsm.get_resource("Show").data[0]
            print("Row data: ", dsm.get_resource("ShowSeatRow").data)
            row: int = dsm.get_resource("ShowSeatRow").data[0]
            number_of_seats: int = dsm.get_resource("ShowSeatCount").data
            print("Result.numbers: ", len(result.numbers))
            selected_seats: list[int] = []
            if number_of_seats > 1:
                selected_seats = [
                    seat for seat in range(result.numbers[0], result.numbers[1] + 1)
                ]
            else:
                print("Result.numbers: ", result.numbers)
                print("Result.number: ", result.number)
                selected_seats = [result.numbers[0]]
            print("Selected seats: ", selected_seats)
            if len(selected_seats) != number_of_seats:
                print("Selected seats does not match number of seats")
                print("Resource name that is being emptied: ", resource.name)
                resource.data = []
                resource.state = ResourceState.UNFULFILLED
                result.wrong_number_seats_selected = True
                return
            for show in _SHOWS:
                if show["title"] == title:
                    seats: list[int] = []
                    for seat in selected_seats:
                        if (row, seat) in show["location"]:
                            seats.append(seat)
                        else:
                            print("Seat unavailable")
                            resource.data = []
                            resource.state = ResourceState.UNFULFILLED
                            result.seats_unavailable = True
                            return
                    resource.data = []
                    for seat in seats:
                        resource.data.append(seat)
            print("Length of data: ", len(resource.data))
            if len(resource.data) > 0:
                print("Setting state to fulfilled")
                resource.state = ResourceState.FULFILLED

    if "callbacks" not in result:
        result["callbacks"] = []
    filter_func: Callable[[Resource], bool] = lambda r: r.name == "ShowSeatNumber"
    result.callbacks.append((filter_func, _add_seats))


def QTheaterGeneralOptions(node: Node, params: QueryStateDict, result: Result) -> None:
    print("QTheaterGeneralOptions")
    result.options_info = True


def QTheaterShowOptions(node: Node, params: QueryStateDict, result: Result) -> None:
    print("QTheaterShowOptions")
    result.show_options = True


def QTheaterDateOptions(node: Node, params: QueryStateDict, result: Result) -> None:
    print("QTheaterDateOptions")
    result.date_options = True


def QTheaterRowOptions(node: Node, params: QueryStateDict, result: Result) -> None:
    result.row_options = True


def QTheaterSeatOptions(node: Node, params: QueryStateDict, result: Result) -> None:
    result.seat_options = True


def QTheaterShowName(node: Node, params: QueryStateDict, result: Result) -> None:
    result.show_name = (
        " ".join(result._text.split()[1:])
        if result._text.startswith("sýning")
        else result._text
    )


def QNum(node: Node, params: QueryStateDict, result: Result):
    number: int = int(parse_num(node, result._nominative))
    if "numbers" not in result:
        result["numbers"] = []
    result.numbers.append(number)
    result.number = number


def QCancel(node: Node, params: QueryStateDict, result: Result):
    def _cancel_order(
        resource: Resource, dsm: DialogueStateManager, result: Result
    ) -> None:
        resource.state = ResourceState.CANCELLED
        dsm.end_dialogue()

    result.qtype = "QCancel"
    if "callbacks" not in result:
        result["callbacks"] = []
    filter_func: Callable[[Resource], bool] = lambda r: r.name == "Final"
    result.callbacks.append((filter_func, _cancel_order))


def QYes(node: Node, params: QueryStateDict, result: Result):
    def _parse_yes(
        resource: Resource, dsm: DialogueStateManager, result: Result
    ) -> None:
        if "yes_used" not in result and resource.is_fulfilled:
            print("YES USED", resource.name, " confirming")
            resource.state = ResourceState.CONFIRMED
            result.yes_used = True
            if resource.name == "ShowDateTime":
                for rname in resource.requires:
                    dsm.get_resource(rname).state = ResourceState.CONFIRMED

    if "callbacks" not in result:
        result["callbacks"] = []
    filter_func: Callable[[Resource], bool] = (
        lambda r: r.name
        in ("Show", "ShowDateTime", "ShowSeatCount", "ShowSeatRow", "ShowSeatNumber")
        and not r.is_confirmed
    )
    result.callbacks.append((filter_func, _parse_yes))


def QNo(node: Node, params: QueryStateDict, result: Result):
    def _parse_no(
        resource: Resource, dsm: DialogueStateManager, result: Result
    ) -> None:
        if "no_used" not in result and resource.is_fulfilled:
            resource.state = ResourceState.UNFULFILLED
            result.no_used = True
            if resource.name == "ShowDateTime":
                dsm.get_resource("ShowDate").state = ResourceState.UNFULFILLED
                dsm.get_resource("ShowTime").state = ResourceState.UNFULFILLED

    if "callbacks" not in result:
        result["callbacks"] = []
    filter_func: Callable[[Resource], bool] = (
        lambda r: r.name
        in ("Show", "ShowDateTime", "ShowSeatCount", "ShowSeatRow", "ShowSeatNumber")
        and not r.is_confirmed
    )
    result.callbacks.append((filter_func, _parse_no))


def QStatus(node: Node, params: QueryStateDict, result: Result):
    result.qtype = "QStatus"


SHOW_URL = "https://leikhusid.is/wp-json/shows/v1/categories/938"


def _fetch_shows() -> Any:
    resp = query_json_api(SHOW_URL)
    if resp:
        assert isinstance(resp, list)
        return [s["title"] for s in resp]


_ANSWERING_FUNCTIONS = {
    "Show": _generate_show_answer,
    "ShowDateTime": _generate_date_answer,
    "ShowSeatCount": _generate_seat_count_answer,
    "ShowSeatRow": _generate_row_answer,
    "ShowSeatNumber": _generate_seat_number_answer,
    "Final": _generate_final_answer,
}


def sentence(state: QueryStateDict, result: Result) -> None:
    """Called when sentence processing is complete"""
    q: Query = state["query"]
    dsm: DialogueStateManager = DialogueStateManager(
        _THEATER_DIALOGUE_NAME, _START_DIALOGUE_QTYPE, q, result
    )
    if dsm.not_in_dialogue():
        q.set_error("E_QUERY_NOT_UNDERSTOOD")
        return

    try:
        print("A")
        result.shows = _fetch_shows()
        dsm.setup_dialogue(_ANSWERING_FUNCTIONS)
<<<<<<< HEAD
=======
        if result.qtype == _START_DIALOGUE_QTYPE:
            print("B")
            dsm.start_dialogue()
        elif result.qtype == "QStatus":
            # Example info handling functionality
            ans = "Leikhúsmiðapöntunin þín gengur bara vel. "
            ans += dsm.get_answer() or ""
            q.set_answer(*gen_answer(ans))
            return
>>>>>>> 292a01f1
        print("C")
        print(dsm._resources)
        ans = dsm.get_answer()
        if "show_options" not in result:
            q.query_is_command()
        print("D")
        if not ans:
            print("No answer generated")
            q.set_error("E_QUERY_NOT_UNDERSTOOD")
            return

        q.set_qtype(result.qtype)
        q.set_answer(*gen_answer(ans))
    except Exception as e:
        logging.warning("Exception while processing random query: {0}".format(e))
        q.set_error("E_EXCEPTION: {0}".format(e))
        raise<|MERGE_RESOLUTION|>--- conflicted
+++ resolved
@@ -21,7 +21,8 @@
     This query module handles dialogue related to theater tickets.
 """
 
-from typing import Any, Callable, Optional, cast
+from typing import Any, Callable, List, Optional, Tuple, cast
+from typing_extensions import TypedDict
 import json
 import logging
 import random
@@ -30,9 +31,10 @@
 
 from query import Query, QueryStateDict
 from tree import Result, Node, TerminalNode
-from queries import gen_answer, natlang_seq, parse_num, query_json_api
+from queries import AnswerTuple, gen_answer, natlang_seq, parse_num, query_json_api
 from queries.num import number_to_text
 from queries.dialogue import (
+    AnsweringFunctionMap,
     DateResource,
     DialogueStateManager,
     ListResource,
@@ -238,17 +240,12 @@
 
 """
 
-# QLocationRowFirst →
-#     "bekkur" QNum "sæti" QNum "til"? QNum
-#     | "röð" QNum "sæti" QNum "til"? QNum
-
-# QLocationSeatsFirst →
-#     "ég"? "vil"? "sæti"? QNum "til"? QNum "í" "röð" QNum
-#     | "ég"? "vil"? "sæti"? QNum "til"? QNum "í" QNum "röð"
-#     | "ég"? "vil"? "sæti"? QNum "til"? QNum "á" "bekk" QNum
-#     | "ég"? "vil"? "sæti"? QNum "til"? QNum "á" QNum "bekk"
-
-_SHOWS = [
+class ShowType(TypedDict):
+    title: str
+    date: List[datetime.datetime]
+    location: List[Tuple[int,int]]
+
+_SHOWS: List[ShowType] = [
     {
         "title": "Emil í Kattholti",
         "date": [
@@ -276,7 +273,7 @@
 
 def _generate_show_answer(
     resource: ListResource, dsm: DialogueStateManager
-) -> Optional[str]:
+) -> Optional[AnswerTuple]:
     result = dsm.get_result()
     print("Generate show answer")
     if (not resource.is_confirmed and result.get("options_info")) or result.get(
@@ -285,23 +282,23 @@
         shows: list[str] = []
         for show in _SHOWS:
             shows.append(show["title"])
-        return resource.prompts["options"].format(options=", ".join(shows))
+        return gen_answer(resource.prompts["options"].format(options=", ".join(shows)))
     if result.get("no_show_matched"):
-        return resource.prompts["no_show_matched"]
+        return gen_answer(resource.prompts["no_show_matched"])
     if result.get("no_show_matched_data_exists"):
-        return resource.prompts["no_show_matched_data_exists"].format(
+        return gen_answer(resource.prompts["no_show_matched_data_exists"].format(
             show=resource.data[0]
-        )
+        ))
     if resource.is_unfulfilled:
-        return resource.prompts["initial"]
+        return gen_answer(resource.prompts["initial"])
     if resource.is_fulfilled:
-        return resource.prompts["confirm"].format(show=resource.data[0])
+        return gen_answer(resource.prompts["confirm"].format(show=resource.data[0]))
     return None
 
 
 def _generate_date_answer(
     resource: ListResource, dsm: DialogueStateManager
-) -> Optional[str]:
+) -> Optional[AnswerTuple]:
     print("Generating date answer")
     result = dsm.get_result()
     title = dsm.get_resource("Show").data[0]
@@ -324,15 +321,15 @@
         )
         options_string += "".join(dates)
         if len(dates) > 0:
-            return resource.prompts["options"].format(options=options_string)
+            return gen_answer(resource.prompts["options"].format(options=options_string))
         else:
-            return resource.prompts["no_date_available"].format(show=title)
+            return gen_answer(resource.prompts["no_date_available"].format(show=title))
     if result.get("no_date_matched"):
-        return resource.prompts["no_date_matched"]
+        return gen_answer(resource.prompts["no_date_matched"])
     if result.get("no_time_matched"):
-        return resource.prompts["no_time_matched"]
+        return gen_answer(resource.prompts["no_time_matched"])
     if result.get("many_matching_times"):
-        return resource.prompts["many_matching_times"]
+        return gen_answer(resource.prompts["many_matching_times"])
     if result.get("multiple_times_for_date"):
         show_date: Optional[datetime.date] = cast(
             DateResource, dsm.get_resource("ShowDate")
@@ -345,9 +342,9 @@
                         assert isinstance(date, datetime.datetime)
                         if date.date() == show_date:
                             show_times.append(date.strftime("    %H:%M\n"))
-            return resource.prompts["multiple_times_for_date"].format(
+            return gen_answer(resource.prompts["multiple_times_for_date"].format(
                 date=show_date, times="".join(show_times)
-            )
+            ))
     if resource.is_unfulfilled:
         title: str = dsm.get_resource("Show").data[0]
         dates: list[str] = []
@@ -364,40 +361,40 @@
             else "Næstu þrjár dagsetningar eru:\n"
         )
         if len(dates) > 0:
-            return resource.prompts["initial"].format(
+            return gen_answer(resource.prompts["initial"].format(
                 show=title,
                 dates=start_string + "".join(dates),
-            )
+            ))
         else:
-            return resource.prompts["no_date_available"].format(show=title)
+            return gen_answer(resource.prompts["no_date_available"].format(show=title))
     if resource.is_fulfilled:
         date_resource = dsm.get_resource("ShowDate")
         time_resource = dsm.get_resource("ShowTime")
-        return resource.prompts["confirm"].format(
+        return gen_answer(resource.prompts["confirm"].format(
             date=datetime.datetime.combine(
                 date_resource.data,
                 time_resource.data,
             ).strftime("%Y/%m/%d %H:%M")
-        )
+        ))
 
 
 def _generate_seat_count_answer(
     resource: ListResource, dsm: DialogueStateManager
-) -> Optional[str]:
+) -> Optional[AnswerTuple]:
     result = dsm.get_result()
     if result.get("invalid_seat_count"):
-        return resource.prompts["invalid_seat_count"]
+        return gen_answer(resource.prompts["invalid_seat_count"])
     if resource.is_unfulfilled:
-        return resource.prompts["initial"]
+        return gen_answer(resource.prompts["initial"])
     if resource.is_fulfilled:
-        return resource.prompts["confirm"].format(
+        return gen_answer(resource.prompts["confirm"].format(
             seats=number_to_text(cast(int, resource.data))
-        )
+        ))
 
 
 def _generate_row_answer(
     resource: ListResource, dsm: DialogueStateManager
-) -> Optional[str]:
+) -> Optional[AnswerTuple]:
     print("Generating row answer")
     result = dsm.get_result()
     title: str = dsm.get_resource("Show").data[0]
@@ -418,29 +415,28 @@
                 else:
                     checking_row = row
                     seats_in_row = 1
-    available_row_strings: list[str] = []
     if (not resource.is_confirmed and result.get("options_info")) or result.get(
         "row_options"
     ):
-        return resource.prompts["options"].format(
+        return gen_answer(resource.prompts["options"].format(
             rows=natlang_seq(available_rows), seats=number_to_text(seats)
-        )
+        ))
     if result.get("no_row_matched"):
-        return resource.prompts["no_row_matched"].format(seats=number_to_text(seats))
+        return gen_answer(resource.prompts["no_row_matched"].format(seats=number_to_text(seats)))
     if resource.is_unfulfilled:
         if len(available_rows) == 0:
-            return resource.prompts["not_enough_seats"].format(seats=seats)
-        return resource.prompts["initial"].format(
+            return gen_answer(resource.prompts["not_enough_seats"].format(seats=seats))
+        return gen_answer(resource.prompts["initial"].format(
             seats=number_to_text(seats), seat_rows=natlang_seq(available_rows)
-        )
+        ))
     if resource.is_fulfilled:
         row = dsm.get_resource("ShowSeatRow").data[0]
-        return resource.prompts["confirm"].format(row=number_to_text(row))
+        return gen_answer(resource.prompts["confirm"].format(row=number_to_text(row)))
 
 
 def _generate_seat_number_answer(
     resource: ListResource, dsm: DialogueStateManager
-) -> Optional[str]:
+) -> Optional[AnswerTuple]:
     print("_generate_seat_number_answer", resource.state)
     result = dsm.get_result()
     title: str = dsm.get_resource("Show").data[0]
@@ -455,25 +451,25 @@
     if (not resource.is_confirmed and result.get("options_info")) or result.get(
         "seat_options"
     ):
-        return resource.prompts["options"].format(
+        return gen_answer(resource.prompts["options"].format(
             row=number_to_text(chosen_row), options=natlang_seq(available_seats)
-        )
+        ))
     if result.get("wrong_number_seats_selected"):
         print("wrong_number_seats_selected prompt")
         chosen_seats = len(
             range(result.get("numbers")[0], result.get("numbers")[1] + 1)
         )
-        return resource.prompts["wrong_number_seats_selected"].format(
+        return gen_answer(resource.prompts["wrong_number_seats_selected"].format(
             chosen_seats=number_to_text(chosen_seats), seats=number_to_text(seats)
-        )
+        ))
     if result.get("seats_unavailable"):
         print("seats_unavailable prompt")
-        return resource.prompts["seats_unavailable"]
+        return gen_answer(resource.prompts["seats_unavailable"])
     if resource.is_unfulfilled:
         print("initial prompt")
-        return resource.prompts["initial"].format(
+        return gen_answer(resource.prompts["initial"].format(
             seats=natlang_seq(available_seats), row=number_to_text(chosen_row)
-        )
+        ))
     if resource.is_fulfilled:
         print("confirm prompt")
         chosen_seats_string: str = ""
@@ -484,16 +480,16 @@
             )
         else:
             chosen_seats_string = number_to_text(result.get("numbers")[0])
-        return resource.prompts["confirm"].format(seats=chosen_seats_string)
+        return gen_answer(resource.prompts["confirm"].format(seats=chosen_seats_string))
 
 
 def _generate_final_answer(
     resource: ListResource, dsm: DialogueStateManager
-) -> Optional[str]:
+) -> Optional[AnswerTuple]:
     if resource.is_cancelled:
-        return resource.prompts["cancelled"]
-
-    resource.state = ResourceState.CONFIRMED
+        return gen_answer(resource.prompts["cancelled"])
+
+    dsm.set_resource_state(resource.name, ResourceState.CONFIRMED)
     title = dsm.get_resource("Show").data[0]
     date = cast(DateResource, dsm.get_resource("ShowDate")).data
     time = cast(TimeResource, dsm.get_resource("ShowTime")).data
@@ -517,7 +513,7 @@
             time,
         ).strftime("%Y/%m/%d %H:%M"),
     )
-    return ans
+    return gen_answer(ans)
 
 
 def QTheaterDialogue(node: Node, params: QueryStateDict, result: Result) -> None:
@@ -538,7 +534,7 @@
         for show in _SHOWS:
             if show["title"] == selected_show:
                 resource.data = [show["title"]]
-                resource.state = ResourceState.FULFILLED
+                dsm.set_resource_state(resource.name, ResourceState.FULFILLED)
                 show_exists = True
                 break
         if not show_exists:
@@ -556,7 +552,7 @@
 def _date_callback(
     resource: DateResource, dsm: DialogueStateManager, result: Result
 ) -> None:
-    resource.state = ResourceState.UNFULFILLED
+    dsm.set_resource_state(resource.name, ResourceState.UNFULFILLED)
     if dsm.get_resource("Show").is_confirmed:
         show_title: str = dsm.get_resource("Show").data[0]
         for show in _SHOWS:
@@ -564,10 +560,10 @@
                 for date in show["date"]:
                     if result["show_date"] == date.date():
                         resource.set_date(date.date())
-                        resource.state = ResourceState.FULFILLED
+                        dsm.set_resource_state(resource.name, ResourceState.FULFILLED)
                         break
         time_resource: TimeResource = cast(TimeResource, dsm.get_resource("ShowTime"))
-        time_resource.state = ResourceState.UNFULFILLED
+        dsm.set_resource_state(time_resource.name, ResourceState.UNFULFILLED)
         datetime_resource: Resource = dsm.get_resource("ShowDateTime")
         show_times: list[datetime.time] = []
         for show in _SHOWS:
@@ -580,17 +576,17 @@
             return
         if len(show_times) == 1:
             time_resource.set_time(show_times[0])
-            time_resource.state = ResourceState.FULFILLED
-            datetime_resource.state = ResourceState.FULFILLED
+            dsm.set_resource_state(time_resource.name, ResourceState.FULFILLED)
+            dsm.set_resource_state(datetime_resource.name, ResourceState.FULFILLED)
         else:
             result.multiple_times_for_date = True
-            datetime_resource.state = ResourceState.PARTIALLY_FULFILLED
+            dsm.set_resource_state(datetime_resource.name, ResourceState.PARTIALLY_FULFILLED)
 
 
 def _time_callback(
     resource: TimeResource, dsm: DialogueStateManager, result: Result
 ) -> None:
-    resource.state = ResourceState.UNFULFILLED
+    dsm.set_resource_state(resource.name, ResourceState.UNFULFILLED)
     if result.get("no_date_matched"):
         return
     if result.get("multiple_times_for_date"):
@@ -608,13 +604,13 @@
                             date_resource.date == date.date()
                             and result["show_time"] == date.time()
                         ):
-                            first_matching_date = cast(datetime.datetime, date)
+                            first_matching_date = date
                             print("Time callback, date there, setting time")
                             resource.set_time(date.time())
-                            resource.state = ResourceState.FULFILLED
+                            dsm.set_resource_state(resource.name, ResourceState.FULFILLED)
                             break
             if resource.is_fulfilled:
-                datetime_resource.state = ResourceState.FULFILLED
+                dsm.set_resource_state(datetime_resource.name, ResourceState.FULFILLED)
             else:
                 result.wrong_show_time = True
         else:
@@ -623,7 +619,7 @@
                     for date in show["date"]:
                         if result["show_time"] == date.time():
                             if first_matching_date is None:
-                                first_matching_date = cast(datetime.datetime, date)
+                                first_matching_date = date
                             else:
                                 result.many_matching_times = True
                                 return
@@ -632,10 +628,10 @@
                     DateResource, dsm.get_resource("ShowDate")
                 )
                 date_resource.set_date(first_matching_date.date())
-                date_resource.state = ResourceState.FULFILLED
+                dsm.set_resource_state(date_resource.name, ResourceState.FULFILLED)
                 resource.set_time(first_matching_date.time())
-                resource.state = ResourceState.FULFILLED
-                datetime_resource.state = ResourceState.FULFILLED
+                dsm.set_resource_state(resource.name, ResourceState.FULFILLED)
+                dsm.set_resource_state(datetime_resource.name, ResourceState.FULFILLED)
         if first_matching_date is None:
             result.no_time_matched = True
 
@@ -710,10 +706,6 @@
         result.callbacks.append((filter_func, _time_callback))
 
 
-def QTheaterDateOptions(node: Node, params: QueryStateDict, result: Result) -> None:
-    result.date_options = True
-
-
 def QTheaterShowSeatCountQuery(
     node: Node, params: QueryStateDict, result: Result
 ) -> None:
@@ -723,7 +715,7 @@
         if dsm.get_resource("ShowDateTime").is_confirmed:
             if result.number > 0:
                 resource.data = result.number
-                resource.state = ResourceState.FULFILLED
+                dsm.set_resource_state(resource.name, ResourceState.FULFILLED)
             else:
                 result.invalid_seat_count = True
 
@@ -731,12 +723,6 @@
         result["callbacks"] = []
     filter_func: Callable[[Resource], bool] = lambda r: r.name == "ShowSeatCount"
     result.callbacks.append((filter_func, _add_seat_number))
-
-
-def QLocationSeatsFirst(node: Node, params: QueryStateDict, result: Result) -> None:
-    # Making sure that the row comes before the seats in the list
-    result.numbers.insert(0, result.numbers.pop())
-    print("Result numbers: ", result.numbers)
 
 
 def QTheaterShowRow(node: Node, params: QueryStateDict, result: Result) -> None:
@@ -765,11 +751,11 @@
             if result.number in available_rows:
                 print("Appending row")
                 resource.data = [result.number]
-                resource.state = ResourceState.FULFILLED
+                dsm.set_resource_state(resource.name, ResourceState.FULFILLED)
             else:
                 print("Emptying row data")
                 resource.data = []
-                resource.state = ResourceState.UNFULFILLED
+                dsm.set_resource_state(resource.name, ResourceState.UNFULFILLED)
                 result.no_row_matched = True
 
     if "callbacks" not in result:
@@ -803,7 +789,7 @@
                 print("Selected seats does not match number of seats")
                 print("Resource name that is being emptied: ", resource.name)
                 resource.data = []
-                resource.state = ResourceState.UNFULFILLED
+                dsm.set_resource_state(resource.name, ResourceState.UNFULFILLED)
                 result.wrong_number_seats_selected = True
                 return
             for show in _SHOWS:
@@ -815,7 +801,7 @@
                         else:
                             print("Seat unavailable")
                             resource.data = []
-                            resource.state = ResourceState.UNFULFILLED
+                            dsm.set_resource_state(resource.name, ResourceState.UNFULFILLED)
                             result.seats_unavailable = True
                             return
                     resource.data = []
@@ -824,7 +810,7 @@
             print("Length of data: ", len(resource.data))
             if len(resource.data) > 0:
                 print("Setting state to fulfilled")
-                resource.state = ResourceState.FULFILLED
+                dsm.set_resource_state(resource.name, ResourceState.FULFILLED)
 
     if "callbacks" not in result:
         result["callbacks"] = []
@@ -875,7 +861,7 @@
     def _cancel_order(
         resource: Resource, dsm: DialogueStateManager, result: Result
     ) -> None:
-        resource.state = ResourceState.CANCELLED
+        dsm.set_resource_state(resource.name, ResourceState.CANCELLED)
         dsm.end_dialogue()
 
     result.qtype = "QCancel"
@@ -891,7 +877,7 @@
     ) -> None:
         if "yes_used" not in result and resource.is_fulfilled:
             print("YES USED", resource.name, " confirming")
-            resource.state = ResourceState.CONFIRMED
+            dsm.set_resource_state(resource.name, ResourceState.CONFIRMED)
             result.yes_used = True
             if resource.name == "ShowDateTime":
                 for rname in resource.requires:
@@ -912,7 +898,7 @@
         resource: Resource, dsm: DialogueStateManager, result: Result
     ) -> None:
         if "no_used" not in result and resource.is_fulfilled:
-            resource.state = ResourceState.UNFULFILLED
+            dsm.set_resource_state(resource.name, ResourceState.UNFULFILLED)
             result.no_used = True
             if resource.name == "ShowDateTime":
                 dsm.get_resource("ShowDate").state = ResourceState.UNFULFILLED
@@ -942,7 +928,7 @@
         return [s["title"] for s in resp]
 
 
-_ANSWERING_FUNCTIONS = {
+_ANSWERING_FUNCTIONS: AnsweringFunctionMap = {
     "Show": _generate_show_answer,
     "ShowDateTime": _generate_date_answer,
     "ShowSeatCount": _generate_seat_count_answer,
@@ -966,21 +952,15 @@
         print("A")
         result.shows = _fetch_shows()
         dsm.setup_dialogue(_ANSWERING_FUNCTIONS)
-<<<<<<< HEAD
-=======
-        if result.qtype == _START_DIALOGUE_QTYPE:
-            print("B")
-            dsm.start_dialogue()
-        elif result.qtype == "QStatus":
+        if result.qtype == "QStatus":
             # Example info handling functionality
-            ans = "Leikhúsmiðapöntunin þín gengur bara vel. "
-            ans += dsm.get_answer() or ""
-            q.set_answer(*gen_answer(ans))
+            text = "Leikhúsmiðapöntunin þín gengur bara vel. "
+            ans = dsm.get_answer() or gen_answer(text)
+            q.set_answer(*ans)
             return
->>>>>>> 292a01f1
         print("C")
         print(dsm._resources)
-        ans = dsm.get_answer()
+        ans: Optional[AnswerTuple] = dsm.get_answer()
         if "show_options" not in result:
             q.query_is_command()
         print("D")
@@ -990,7 +970,7 @@
             return
 
         q.set_qtype(result.qtype)
-        q.set_answer(*gen_answer(ans))
+        q.set_answer(*ans)
     except Exception as e:
         logging.warning("Exception while processing random query: {0}".format(e))
         q.set_error("E_EXCEPTION: {0}".format(e))
