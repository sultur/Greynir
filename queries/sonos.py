--- conflicted
+++ resolved
@@ -182,10 +182,7 @@
         url = f"https://api.sonos.com/login/v3/oauth/access?grant_type=authorization_code&code={self._code}&redirect_uri=http://{host}/connect_sonos.api"
         headers = {
             "Authorization": f"Basic {self._encoded_credentials}",
-<<<<<<< HEAD
             # "Cookie": "JSESSIONID=F710019AF0A3B7126A8702577C883B5F; AWSELB=69BFEFC914A689BF6DC8E4652748D7B501ED60290D5EA56F2E543ABD7CF357A5F65186AEBCFB059E28075D83A700FD504C030A53CC28683B515BE3DCA3CC587AFAF606E171; AWSELBCORS=69BFEFC914A689BF6DC8E4652748D7B501ED60290D5EA56F2E543ABD7CF357A5F65186AEBCFB059E28075D83A700FD504C030A53CC28683B515BE3DCA3CC587AFAF606E171",
-=======
->>>>>>> cb5560b8
         }
 
         response = post_to_json_api(url, headers=headers)
