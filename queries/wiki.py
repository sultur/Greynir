"""

    Greynir: Natural language processing for Icelandic

    Wikipedia query response module

    Copyright (C) 2022 Miðeind ehf.

       This program is free software: you can redistribute it and/or modify
       it under the terms of the GNU General Public License as published by
       the Free Software Foundation, either version 3 of the License, or
       (at your option) any later version.
       This program is distributed in the hope that it will be useful,
       but WITHOUT ANY WARRANTY; without even the implied warranty of
       MERCHANTABILITY or FITNESS FOR A PARTICULAR PURPOSE.  See the
       GNU General Public License for more details.

    You should have received a copy of the GNU General Public License
    along with this program.  If not, see http://www.gnu.org/licenses/.


    This modules answers queries by fetching information on diverse topics
    from the Icelandic Wikipedia API.

"""

# TODO: Shorten overly long first paragraphs.
# TODO: Handle redirection and disambiguation page results better.
# TODO: Fix regex that cleans wiki text.
# TODO: "Segðu mér meira um X" - Return more article text

from typing import Any, Dict, Optional, Union, List

import re
import random
from datetime import datetime, timedelta

from tree import Result, Node
from utility import cap_first
from speech.trans import gssml
from queries import Query, QueryStateDict, ContextDict
from queries.util import query_json_api, gen_answer, read_grammar_file


_WIKI_QTYPE = "Wikipedia"

# For end user presentation
_WIKIPEDIA_CANONICAL = "Wikipedía"

_WIKI_VARIATIONS = (
    # Nominative
    "vikipedija",
    "víkípedija",
    "vikípedija",
    "víkipedija",
    "vikipedíja",
    "víkípedíja",
    "vikípedíja",
    "víkipedíja",
    "víkípedía",
    "víkipedía",
    "vikípedía",
    "vikipedía",
    "wikipedia",
    "wikipedía",
    "wikípedia",
    "wikípedía",
    # Dative
    "vikipediju",
    "víkípediju",
    "vikípediju",
    "víkipediju",
    "vikipedíju",
    "víkípedíju",
    "vikípedíju",
    "víkipedíju",
    "víkípedíu",
    "víkipedíu",
    "vikípedíu",
    "vikipedíu",
    "wikipediu",
    "wikipedíu",
    "wikípediu",
    "wikípedíu",
)


TOPIC_LEMMAS = _WIKI_VARIATIONS


def help_text(lemma: str) -> str:
    """Help text to return when query processor is unable to parse a query but
    one of the above lemmas is found in it"""
    return "Ég get svarað ef þú spyrð til dæmis: {0}?".format(
        random.choice(
            (
                "Hvað segir Wikipedía um Berlín",
                "Hvað getur Wikipedía sagt mér um heimspeki",
                "Fræddu mig um afstæðiskenninguna",
            )
        )
    )


# Indicate that this module wants to handle parse trees for queries,
# as opposed to simple literal text strings
HANDLE_TREE = True

# The grammar nonterminals this module wants to handle
QUERY_NONTERMINALS = {"QWiki"}

# The context-free grammar for the queries recognized by this plug-in module
GRAMMAR = read_grammar_file(
    "wiki", wikipedia_variations=" | ".join('"' + v + '"' for v in _WIKI_VARIATIONS)
)


def QWikiQuery(node: Node, params: QueryStateDict, result: Result) -> None:
    # Set the query type
    result.qtype = _WIKI_QTYPE
    result.qkey = result.get("subject_nom")
    # Mark the query as explicitly asking for information from Wikipedia
    result["explicit_wikipedia"] = True


def QWikiWhatIsQuery(node: Node, params: QueryStateDict, result: Result) -> None:
    # Set the query type
    result.qtype = _WIKI_QTYPE
    result.qkey = result.get("subject_nom")


def QWikiSubjectNlNf(node: Node, params: QueryStateDict, result: Result) -> None:
    result["subject_nom"] = result._nominative


# No matter the case, we want it in nominative
QWikiSubjectNlÞf = QWikiSubjectNlÞgf = QWikiSubjectNlNf


def QWikiPrevSubjectNf(node: Node, params: QueryStateDict, result: Result) -> None:
    """Reference to previous result, usually via personal
    pronouns ('Hvað segir Wikipedía um hann/hana/það?')."""
    q: Optional[Query] = result.state.get("query")
    ctx = None if q is None else q.fetch_context()
    ctx_keys = ["person_name", "entity_name", "subject"]
    if ctx is not None:
        # Make mypy happy
        c: ContextDict = ctx
        keys = list(filter(lambda k: k in c, ctx_keys))
        if keys:
            result.context_reference = True
            result["subject_nom"] = ctx[keys[0]]
    if "subject_nom" not in result:
        # There is a reference to a previous result
        # which is not available: flag an error
        result.error_context_reference = True


QWikiPrevSubjectÞgf = QWikiPrevSubjectÞf = QWikiPrevSubjectNf


def EfLiður(node: Node, params: QueryStateDict, result: Result) -> None:
    """Don't change the case of possessive clauses"""
    result._nominative = result._text


def FsMeðFallstjórn(node: Node, params: QueryStateDict, result: Result) -> None:
    """Don't change the case of prepositional clauses"""
    result._nominative = result._text


_DISAMBIG_INDICATORS = [
    "hefur ýmsar merkingar:",
    "getur átt við",
    "getur átt við:",
    "getur átt við eftirfarandi:",
    "getur vísað til:",
]


_MULTIPLE_MEANINGS_RE = re.compile(r"({})\s+".format("|".join(_DISAMBIG_INDICATORS)))


def _clean_answer(answer: str) -> str:
    # Check if answer is a multiple meaning answer
    multiple_meanings = _MULTIPLE_MEANINGS_RE.search(answer) is not None
    if multiple_meanings:
        # Answer is list of multiple meanings
        a = re.sub("\n+", "\n", answer)
    else:
        # Split on newline, use only first paragraph
        a = answer.split("\n")[0].strip()
    # Get rid of "Getur líka átt við" leading sentence
    # TODO: Fix me
    if a.startswith("Getur líka átt"):
        a = ". ".join(a.split(".")[1:])

    # TODO: "200 fm" -> "200 fermetrar"
    # Remove text within parentheses
    a = re.sub(r"\([^)]+\)", " ", a)
    # Fix any whitespace formatting issues created by
    # removing text within parentheses
    if multiple_meanings:
        a = re.sub(r" +", " ", a)
    else:
        a = re.sub(r"\s+", " ", a)
    a = re.sub(r"\s\.$", ".", a)
    a = re.sub(r"\s,\s", ", ", a)
    a = re.sub(r"\s\.\s", ". ", a)
    # E.g. "100-700" becomes "100 til 700"
    a = re.sub(r"(\d+)\s?\-\s?(\d+)", r"\1 til \2", a)
    a = a.replace("[heimild vantar]", "")
    return a


<<<<<<< HEAD
=======
_BREAK_LENGTH = 0.5  # Seconds
_BREAK_SSML = f'<break time="{_BREAK_LENGTH}s"/>'


>>>>>>> cad0b50b
def _clean_voice_answer(answer: str) -> str:
    a = answer.replace(" m.a. ", " meðal annars ")
    a = a.replace(" þ.e. ", " það er ")
    a = a.replace(" t.d. ", " til dæmis ")
    vb = gssml(type="vbreak", time="0.5s")
    if _MULTIPLE_MEANINGS_RE.search(answer) is not None:
        # Short voice break between each meaning
        a = a.replace("\n", vb)
        # Remove first voice break (before the list of meanings)
        a = a.replace(vb, " ", 1)
    return a


_WIKI_API_URL = (
    "https://is.wikipedia.org/w/api.php?format=json&action=query"
    "&prop=extracts&exintro&explaintext&redirects=1&titles={0}"
)


def _query_wiki_api(subject: str) -> Union[None, List[Any], Dict[str, Any]]:
    """Fetch JSON from Wikipedia API"""
    url = _WIKI_API_URL.format(subject)
    return query_json_api(url)


def get_wiki_summary(result: Result) -> Optional[str]:
    """Fetch summary of subject from Icelandic Wikipedia"""

    def has_entry(r: Any) -> bool:
        return (
            isinstance(r, dict)
            and "query" in r
            and "pages" in r["query"]
            and "-1" not in r["query"]["pages"]
        )

    subject_nom = result["subject_nom"]

    # Wiki pages always start with an uppercase character
    cap_subj = cap_first(subject_nom)
    # Talk to API
    res = _query_wiki_api(cap_subj)

    # If Wikipedia doesn't have any entry with current capitalization,
    # we try uppercasing the first character of each word.
    titled_subj = subject_nom.title()
    if not has_entry(res) and cap_subj != titled_subj:
        res = _query_wiki_api(titled_subj)

    not_found = f"Ég fann ekkert um '{subject_nom}' í Wikipedíu"

    if not has_entry(res):
        if result.get("explicit_wikipedia") == True:
            return not_found
        else:
            return None

    assert isinstance(res, dict)
    pages = res["query"]["pages"]
    keys = pages.keys()
    if not len(keys) or "-1" in keys:
        return not_found

    # Pick first matching entry
    k = sorted(keys)[0]
    text = pages[k].get("extract", "")

    return _clean_answer(text)


def sentence(state: QueryStateDict, result: Result) -> None:
    """Called when sentence processing is complete"""
    q: Query = state["query"]
    if "qtype" not in result:
        q.set_error("E_QUERY_NOT_UNDERSTOOD")
        return

    # Successfully matched a query type
    q.set_qtype(result.qtype)

    # Beautify query by fixing spelling of Wikipedia
    b = q.beautified_query
    for w in _WIKI_VARIATIONS:
        b = b.replace(w, _WIKIPEDIA_CANONICAL)
        b = b.replace(w.capitalize(), _WIKIPEDIA_CANONICAL)
    q.set_beautified_query(b)

    # Check for error in context ref
    if "error_context_reference" in result:
        q.set_answer(*gen_answer("Ég veit ekki til hvers þú vísar."))
        return

    # We have a subject
    if "subject_nom" in result:
        # Fetch data from Wikipedia API
        subj = result["subject_nom"]
        answer = get_wiki_summary(result)
        if not answer:
            q.set_error("E_QUERY_NOT_UNDERSTOOD")
            return
        response = dict(answer=answer)
        voice = _clean_voice_answer(answer)
        # Set query answer
        q.set_answer(response, answer, voice)
        q.set_key(subj)
        q.set_context(dict(subject=subj))
        q.set_source("Wikipedía")
        # Cache reply for 24 hours
        q.set_expires(datetime.utcnow() + timedelta(hours=24))
        return

    q.set_error("E_QUERY_NOT_UNDERSTOOD")<|MERGE_RESOLUTION|>--- conflicted
+++ resolved
@@ -213,13 +213,6 @@
     return a
 
 
-<<<<<<< HEAD
-=======
-_BREAK_LENGTH = 0.5  # Seconds
-_BREAK_SSML = f'<break time="{_BREAK_LENGTH}s"/>'
-
-
->>>>>>> cad0b50b
 def _clean_voice_answer(answer: str) -> str:
     a = answer.replace(" m.a. ", " meðal annars ")
     a = a.replace(" þ.e. ", " það er ")
