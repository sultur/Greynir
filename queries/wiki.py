"""

    Greynir: Natural language processing for Icelandic

    Wikipedia query response module

    Copyright (C) 2023 Miðeind ehf.

       This program is free software: you can redistribute it and/or modify
       it under the terms of the GNU General Public License as published by
       the Free Software Foundation, either version 3 of the License, or
       (at your option) any later version.
       This program is distributed in the hope that it will be useful,
       but WITHOUT ANY WARRANTY; without even the implied warranty of
       MERCHANTABILITY or FITNESS FOR A PARTICULAR PURPOSE.  See the
       GNU General Public License for more details.

    You should have received a copy of the GNU General Public License
    along with this program.  If not, see http://www.gnu.org/licenses/.


    This modules answers queries by fetching information on diverse topics
    from the Icelandic Wikipedia API.

"""

# TODO: Shorten overly long first paragraphs.
# TODO: Handle redirection and disambiguation page results better.
# TODO: Fix regex that cleans wiki text.
# TODO: "Segðu mér meira um X" - Return more article text

from typing import Any, Dict, Optional, Union, List

import re
import random
from datetime import datetime, timedelta

<<<<<<< HEAD
from queries import query_json_api, gen_answer, cap_first, read_grammar_file
from query import Query, QueryStateDict, ContextDict
from tree import ParamList, Result, Node
=======
from tree import Result, Node
from utility import cap_first
from speech.trans import gssml
from queries import Query, QueryStateDict, ContextDict
from queries.util import query_json_api, gen_answer, read_grammar_file
>>>>>>> 29e56a39


_WIKI_QTYPE = "Wikipedia"

# For end user presentation
_WIKIPEDIA_CANONICAL = "Wikipedía"

_WIKI_VARIATIONS = (
    # Nominative
    "vikipedija",
    "víkípedija",
    "vikípedija",
    "víkipedija",
    "vikipedíja",
    "víkípedíja",
    "vikípedíja",
    "víkipedíja",
    "víkípedía",
    "víkipedía",
    "vikípedía",
    "vikipedía",
    "wikipedia",
    "wikipedía",
    "wikípedia",
    "wikípedía",
    # Dative
    "vikipediju",
    "víkípediju",
    "vikípediju",
    "víkipediju",
    "vikipedíju",
    "víkípedíju",
    "vikípedíju",
    "víkipedíju",
    "víkípedíu",
    "víkipedíu",
    "vikípedíu",
    "vikipedíu",
    "wikipediu",
    "wikipedíu",
    "wikípediu",
    "wikípedíu",
)


TOPIC_LEMMAS = _WIKI_VARIATIONS


def help_text(lemma: str) -> str:
    """Help text to return when query processor is unable to parse a query but
    one of the above lemmas is found in it"""
    return "Ég get svarað ef þú spyrð til dæmis: {0}?".format(
        random.choice(
            (
                "Hvað segir Wikipedía um Berlín",
                "Hvað getur Wikipedía sagt mér um heimspeki",
                "Fræddu mig um afstæðiskenninguna",
            )
        )
    )


# Indicate that this module wants to handle parse trees for queries,
# as opposed to simple literal text strings
HANDLE_TREE = True

# The grammar nonterminals this module wants to handle
QUERY_NONTERMINALS = {"QWiki"}

# The context-free grammar for the queries recognized by this plug-in module
GRAMMAR = read_grammar_file(
    "wiki", wikipedia_variations=" | ".join('"' + v + '"' for v in _WIKI_VARIATIONS)
)


def QWikiQuery(node: Node, params: ParamList, result: Result) -> None:
    # Set the query type
    result.qtype = _WIKI_QTYPE
    result.qkey = result.get("subject_nom")
    # Mark the query as explicitly asking for information from Wikipedia
    result["explicit_wikipedia"] = True


def QWikiWhatIsQuery(node: Node, params: ParamList, result: Result) -> None:
    # Set the query type
    result.qtype = _WIKI_QTYPE
    result.qkey = result.get("subject_nom")


def QWikiSubjectNlNf(node: Node, params: ParamList, result: Result) -> None:
    result["subject_nom"] = result._nominative


# No matter the case, we want it in nominative
QWikiSubjectNlÞf = QWikiSubjectNlÞgf = QWikiSubjectNlNf


def QWikiPrevSubjectNf(node: Node, params: ParamList, result: Result) -> None:
    """Reference to previous result, usually via personal
    pronouns ('Hvað segir Wikipedía um hann/hana/það?')."""
    q: Optional[Query] = result.state.get("query")
    ctx = None if q is None else q.fetch_context()
    ctx_keys = ["person_name", "entity_name", "subject"]
    if ctx is not None:
        # Make mypy happy
        c: ContextDict = ctx
        keys = list(filter(lambda k: k in c, ctx_keys))
        if keys:
            result.context_reference = True
            result["subject_nom"] = ctx[keys[0]]
    if "subject_nom" not in result:
        # There is a reference to a previous result
        # which is not available: flag an error
        result.error_context_reference = True


QWikiPrevSubjectÞgf = QWikiPrevSubjectÞf = QWikiPrevSubjectNf


def EfLiður(node: Node, params: ParamList, result: Result) -> None:
    """Don't change the case of possessive clauses"""
    result._nominative = result._text


def FsMeðFallstjórn(node: Node, params: ParamList, result: Result) -> None:
    """Don't change the case of prepositional clauses"""
    result._nominative = result._text


_DISAMBIG_INDICATORS = [
    "hefur ýmsar merkingar:",
    "getur átt við",
    "getur átt við:",
    "getur átt við eftirfarandi:",
    "getur vísað til:",
]


_MULTIPLE_MEANINGS_RE = re.compile(r"({})\s+".format("|".join(_DISAMBIG_INDICATORS)))


def _clean_answer(answer: str) -> str:
    # Check if answer is a multiple meaning answer
    multiple_meanings = _MULTIPLE_MEANINGS_RE.search(answer) is not None
    if multiple_meanings:
        # Answer is list of multiple meanings
        a = re.sub("\n+", "\n", answer)
    else:
        # Split on newline, use only first paragraph
        a = answer.split("\n")[0].strip()
    # Get rid of "Getur líka átt við" leading sentence
    # TODO: Fix me
    if a.startswith("Getur líka átt"):
        a = ". ".join(a.split(".")[1:])

    # TODO: "200 fm" -> "200 fermetrar"
    # Remove text within parentheses
    a = re.sub(r"\([^)]+\)", " ", a)
    # Fix any whitespace formatting issues created by
    # removing text within parentheses
    if multiple_meanings:
        a = re.sub(r" +", " ", a)
    else:
        a = re.sub(r"\s+", " ", a)
    a = re.sub(r"\s\.$", ".", a)
    a = re.sub(r"\s,\s", ", ", a)
    a = re.sub(r"\s\.\s", ". ", a)
    # E.g. "100-700" becomes "100 til 700"
    a = re.sub(r"(\d+)\s?\-\s?(\d+)", r"\1 til \2", a)
    a = a.replace("[heimild vantar]", "")
    return a


_BREAK_TIME = "0.5s"


def _clean_voice_answer(answer: str) -> str:
    a = answer.replace(" m.a. ", " meðal annars ")
    a = a.replace(" þ.e. ", " það er ")
    a = a.replace(" t.d. ", " til dæmis ")
    vb = gssml(type="vbreak", time=_BREAK_TIME)
    if _MULTIPLE_MEANINGS_RE.search(answer) is not None:
        # Short voice break between each meaning
        a = a.replace("\n", vb)
        # Remove first voice break (before the list of meanings)
        a = a.replace(vb, " ", 1)
    return a


_WIKI_API_URL = (
    "https://is.wikipedia.org/w/api.php?format=json&action=query"
    "&prop=extracts&exintro&explaintext&redirects=1&titles={0}"
)


def _query_wiki_api(subject: str) -> Union[None, List[Any], Dict[str, Any]]:
    """Fetch JSON from Wikipedia API"""
    url = _WIKI_API_URL.format(subject)
    return query_json_api(url)


def get_wiki_summary(result: Result) -> Optional[str]:
    """Fetch summary of subject from Icelandic Wikipedia"""

    def has_entry(r: Any) -> bool:
        return (
            isinstance(r, dict)
            and "query" in r
            and "pages" in r["query"]
            and "-1" not in r["query"]["pages"]
        )

    subject_nom = result["subject_nom"]

    # Wiki pages always start with an uppercase character
    cap_subj = cap_first(subject_nom)
    # Talk to API
    res = _query_wiki_api(cap_subj)

    # If Wikipedia doesn't have any entry with current capitalization,
    # we try uppercasing the first character of each word.
    titled_subj = subject_nom.title()
    if not has_entry(res) and cap_subj != titled_subj:
        res = _query_wiki_api(titled_subj)

    not_found = f"Ég fann ekkert um '{subject_nom}' í Wikipedíu"

    if not has_entry(res):
        if result.get("explicit_wikipedia") == True:
            return not_found
        else:
            return None

    assert isinstance(res, dict)
    pages = res["query"]["pages"]
    keys = pages.keys()
    if not len(keys) or "-1" in keys:
        return not_found

    # Pick first matching entry
    k = sorted(keys)[0]
    text = pages[k].get("extract", "")

    return _clean_answer(text)


def sentence(state: QueryStateDict, result: Result) -> None:
    """Called when sentence processing is complete"""
    q: Query = state["query"]
    if "qtype" not in result:
        q.set_error("E_QUERY_NOT_UNDERSTOOD")
        return

    # Successfully matched a query type
    q.set_qtype(result.qtype)

    # Beautify query by fixing spelling of Wikipedia
    b = q.beautified_query
    for w in _WIKI_VARIATIONS:
        b = b.replace(w, _WIKIPEDIA_CANONICAL)
        b = b.replace(w.capitalize(), _WIKIPEDIA_CANONICAL)
    q.set_beautified_query(b)

    # Check for error in context ref
    if "error_context_reference" in result:
        q.set_answer(*gen_answer("Ég veit ekki til hvers þú vísar."))
        return

    # We have a subject
    if "subject_nom" in result:
        # Fetch data from Wikipedia API
        subj = result["subject_nom"]
        answer = get_wiki_summary(result)
        if not answer:
            q.set_error("E_QUERY_NOT_UNDERSTOOD")
            return
        response = dict(answer=answer)
        voice = _clean_voice_answer(answer)
        # Set query answer
        q.set_answer(response, answer, voice)
        q.set_key(subj)
        q.set_context(dict(subject=subj))
        q.set_source("Wikipedía")
        # Cache reply for 24 hours
        q.set_expires(datetime.utcnow() + timedelta(hours=24))
        return

    q.set_error("E_QUERY_NOT_UNDERSTOOD")<|MERGE_RESOLUTION|>--- conflicted
+++ resolved
@@ -35,17 +35,11 @@
 import random
 from datetime import datetime, timedelta
 
-<<<<<<< HEAD
-from queries import query_json_api, gen_answer, cap_first, read_grammar_file
-from query import Query, QueryStateDict, ContextDict
 from tree import ParamList, Result, Node
-=======
-from tree import Result, Node
 from utility import cap_first
 from speech.trans import gssml
 from queries import Query, QueryStateDict, ContextDict
 from queries.util import query_json_api, gen_answer, read_grammar_file
->>>>>>> 29e56a39
 
 
 _WIKI_QTYPE = "Wikipedia"
