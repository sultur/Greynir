--- conflicted
+++ resolved
@@ -59,24 +59,14 @@
     AnswerTuple,
     gen_answer,
     query_json_api,
-<<<<<<< HEAD
-    cap_first,
-=======
->>>>>>> 249bd410
     read_grammar_file,
 )
 from tree import Result, Node
 from geo import in_iceland, RVK_COORDS, near_capital_region, ICE_PLACENAME_BLACKLIST
 from iceaddr import placename_lookup
 from iceweather import observation_for_closest, observation_for_station, forecast_text
-<<<<<<< HEAD
-
-from speech.norm import gssml
-
-=======
 
 from speech.trans import gssml
->>>>>>> 249bd410
 
 _WEATHER_QTYPE = "Weather"
 
