--- conflicted
+++ resolved
@@ -253,15 +253,6 @@
             closes = p["close"]["time"]
 
             # Format correctly, e.g. "12:00 - 19:00"
-<<<<<<< HEAD
-            openstr = opens[:2] + ":" + opens[2:]
-            closestr = closes[:2] + ":" + opens[2:]
-            p_desc = f"{openstr} - {closestr}"
-            p_voice = p_desc.replace("-", "til")
-
-            # TODO: Use GSSML to pronounce times correctly
-            today_desc = f"Í dag er {name} {open_adj} frá {p_voice}"
-=======
             openstr = f"{opens[:2]}:{opens[2:]}"
             closestr = f"{closes[:2]}:{opens[2:]}"
             p_desc = f"{openstr} - {closestr}"
@@ -269,7 +260,6 @@
                 f"{gssml(openstr, type='time')} til {gssml(closestr, type='time')}"
             )
             today_desc = f"Í dag er {name} {open_adj} frá {{opening_hours}}"
->>>>>>> 249bd410
     except Exception as e:
         logging.warning(f"Exception generating answer for opening hours: {e}")
         return gen_answer(_PLACES_API_ERRMSG)
@@ -287,13 +277,8 @@
             )
             else "Nei"
         )
-<<<<<<< HEAD
-        answer = f"{yes_no}. {today_desc}."
-        voice = answer
-=======
         answer = f"{yes_no}. {today_desc.format(opening_hours=p_desc or '')}."
         voice = f"{yes_no}. {today_desc.format(opening_hours=p_voice or '')}."
->>>>>>> 249bd410
 
     response = dict(answer=answer)
 
