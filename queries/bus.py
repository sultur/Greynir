"""

    Greynir: Natural language processing for Icelandic

    Bus schedule query module

    Copyright (C) 2023 Miðeind ehf.
    Original author: Vilhjálmur Þorsteinsson

       This program is free software: you can redistribute it and/or modify
       it under the terms of the GNU General Public License as published by
       the Free Software Foundation, either version 3 of the License, or
       (at your option) any later version.
       This program is distributed in the hope that it will be useful,
       but WITHOUT ANY WARRANTY; without even the implied warranty of
       MERCHANTABILITY or FITNESS FOR A PARTICULAR PURPOSE.  See the
       GNU General Public License for more details.

    You should have received a copy of the GNU General Public License
    along with this program.  If not, see http://www.gnu.org/licenses/.


    This module implements a processor for queries about bus schedules.
    It also serves as an example of how to plug query grammars into Greynir's
    query subsystem and how to handle the resulting trees.

    The queries supported by the module are as follows:

    * Hvaða stoppistöð er næst mér? (Which bus stop is closest to me?)

    * Hvenær kemur strætó númer tólf? (When does bus number twelve arrive?)

    * Hvaða strætó stoppar á Lækjartorgi? (Which buses stop at Lækjartorg?)

"""

# TODO: Hvar er nálægasta strætóstoppistöð?
# TODO: Hvað er ég lengi í næsta strætóskýli?
# TODO: Hvar stoppar sjöan næst?
# TODO: Fuzzy matching in straeto package should
#       catch N/A/S/V <-> norður/austur/suður/vestur
# TODO: "á" vs. "í" vs. other prepositions before bus stop names
# TODO: If query includes full name of stop,
#       don't pick other, closer, stop with similar name
#       e.g. if query is "... Naustabraut Davíðshaga austur",
#            don't pick "... Naustabraut Davíðshaga vestur"

from typing import Callable, Dict, Iterable, Optional, List, Set, Tuple, cast

import re
import random
from threading import Lock
from functools import lru_cache
from datetime import datetime

<<<<<<< HEAD
from islenska.basics import BinEntry

import query
from query import AnswerTuple, Query, QueryStateDict, ResponseType, Session
from tree import Result, Node, ParamList
from queries import natlang_seq, cap_first, gen_answer, read_grammar_file, sing_or_plur
from queries.util.num import floats_to_text, numbers_to_text
=======
from reynir import NounPhrase

from queries import AnswerTuple, Query, QueryStateDict
from tree import Result, Node, ParamList
from utility import cap_first
from queries.util import (
    is_plural,
    natlang_seq,
    gen_answer,
    read_grammar_file,
)
from speech.trans import gssml, strip_markup
>>>>>>> 29e56a39
from settings import Settings
from geo import in_iceland

import straeto

# Today's bus schedule, cached
schedule_today: Optional[straeto.BusSchedule] = None
SCHEDULE_LOCK = Lock()


# Indicate that this module wants to handle parse trees for queries,
# as opposed to simple literal text strings
HANDLE_TREE = True


# Translate slightly wrong words that we allow in the grammar in order to
# make it more resilient
_WRONG_STOP_WORDS = {
    "stoppustöð": "stoppistöð",
    "strætóstoppustöð": "strætóstoppistöð",
    "stoppustuð": "stoppistöð",
    "Stoppustuð": "stoppistöð",
}


# Lemmas of keywords that could indicate that the user is trying to use this module
TOPIC_LEMMAS = [
    "strætó",
    "stoppistöð",
    "biðstöð",
    "stoppustöð",
    "leið",
    "vagn",
    "strætisvagn",
    "ás",
    "tvistur",
    "þristur",
    "fjarki",
    "fimma",
    "sexa",
    "sjöa",
    "átta",
    "nía",
    "tía",
    "ellefa",
    "tólfa",
    "strætóstöð",
    "strætóstoppustöð",
    "strætóstoppistöð",
    "strædo",
    "stræto",
    "seinn",
    "fljótur",
]


def help_text(lemma: str) -> str:
    """Help text to return when query processor is unable to parse a query but
    one of the above lemmas is found in it"""
    return "Ég get svarað ef þú spyrð til dæmis: {0}?".format(
        random.choice(
            (
                "Hvaða stoppistöð er næst mér",
                "Hvar stoppar strætó",
                "Hvenær kemur strætó",
                "Hvenær fer leið fimmtíu og sjö frá Borgarnesi",
                "Hvenær kemur fjarkinn á Hlemm",
                "Hvenær er von á vagni númer fjórtán",
            )
        )
    )


# The grammar nonterminals this module wants to handle
QUERY_NONTERMINALS = {
    "QBusArrivalTime",
    "QBusAnyArrivalTime",
    "QBusNearestStop",
    "QBusWhich",
}

# The context-free grammar for the queries recognized by this plug-in module
GRAMMAR = read_grammar_file("bus")

# The following functions correspond to grammar nonterminals (see
# the context-free grammar above, in GRAMMAR) and are called during
# tree processing (depth-first, i.e. bottom-up navigation).


def QBusNearestStop(node: Node, params: ParamList, result: Result) -> None:
    """Nearest stop query"""
    result.qtype = "NearestStop"
    # No query key in this case
    result.qkey = ""


def QBusStop(node: Node, params: ParamList, result: Result) -> None:
    """Save the word that was used to describe a bus stop"""
    result.stop_word = _WRONG_STOP_WORDS.get(result._nominative, result._nominative)


def QBusStopName(node: Node, params: ParamList, result: Result) -> None:
    """Save the bus stop name"""
    result.stop_name = result._root


def QBusStopThere(node: Node, params: ParamList, result: Result) -> None:
    """A reference to a bus stop mentioned earlier"""
    result.stop_name = "þar"


def QBusStopToThere(node: Node, params: ParamList, result: Result) -> None:
    """A reference to a bus stop mentioned earlier"""
    result.stop_name = "þangað"


def EfLiður(node: Node, params: ParamList, result: Result) -> None:
    """Don't change the case of possessive clauses"""
    result._nominative = result._text


def FsMeðFallstjórn(node: Node, params: ParamList, result: Result) -> None:
    """Don't change the case of prepositional clauses"""
    result._nominative = result._text


def QBusNoun(node: Node, params: ParamList, result: Result) -> None:
    """Save the noun used to refer to a bus"""
    # Use singular, indefinite form
    # Hack: if the QBusNoun is a literal string, the _canonical logic
    # is not able to cast it to nominative case. Do it here by brute force. """
    if result._nominative in ("Vagni", "Vagns"):
        result._nominative = "vagn"
    if result._canonical in ("Vagni", "Vagns"):
        result._canonical = "vagn"
    result.bus_noun = result._canonical


def QBusArrivalTime(node: Node, params: ParamList, result: Result) -> None:
    """Bus arrival time query"""
    # Set the query type
    result.qtype = "ArrivalTime"
    if "bus_number" in result:
        # The bus number has been automatically
        # percolated upwards from a child node (see below).
        # Set the query key
        result.qkey = result.bus_number


def QBusAnyArrivalTime(node: Node, params: ParamList, result: Result) -> None:
    """Bus arrival time query"""
    # Set the query type
    result.qtype = "ArrivalTime"
    # Set the query key to 'Any'
    result.qkey = result.bus_number = "Any"


def QBusWhich(node: Node, params: ParamList, result: Result) -> None:
    """Buses on which routes stop at a given stop"""
    # Set the query type
    result.qtype = "WhichRoute"
    if "stop_name" in result:
        # Set the query key to the name of the bus stop
        result.qkey = result.stop_name


# Translate bus number words to integers

_BUS_WORDS = {
    "ás": 1,
    "tvistur": 2,
    "þristur": 3,
    "fjarki": 4,
    "fimma": 5,
    "sexa": 6,
    "sjöa": 7,
    "átta": 8,
    "nía": 9,
    "tía": 10,
    "ellefa": 11,
    "tólfa": 12,
}


def QBusWord(node: Node, params: ParamList, result: Result) -> None:
    """Handle buses specified in single words,
    such as 'tvisturinn' or 'fimman'"""
    # Retrieve the contained text (in nominative case)
    # and set the bus_name and bus_number attributes,
    # which are then percolated automatically upwards in the tree.
    # We use the ._nominative form of the bus word, converting
    # 'tvistinum' to 'tvisturinn' (retaining the definite article).
    result.bus_name = result._nominative
    # result._canonical is the nominative, singular, indefinite form
    # of the enclosed noun phrase. For example, if the enclosed
    # noun phrase is 'tvistinum', result._canonical returns 'tvistur'.
    result.bus_number = _BUS_WORDS.get(result._canonical, 0)


def QBusNumber(node: Node, params: ParamList, result: Result) -> None:
    """Reflect back the phrase used to specify the bus,
    but in nominative case. Also fetch specified bus number."""
    # 'vagni númer 17' -> 'vagn númer 17'
    # 'leið fimm' -> 'leið fimm'
    result.bus_name = result._nominative

<<<<<<< HEAD

def QBusNumberWord(node: Node, params: ParamList, result: Result) -> None:
    """Obtain the bus number as an integer from word or number terminals."""
    # Use the nominative, singular, indefinite form
    number = result._canonical
    try:
        # Handle digits ("17")
        result.bus_number = int(number)
    except ValueError:
        # Handle number words ("sautján")
        result.bus_number = _BUS_WORDS.get(number, 0)
        if Settings.DEBUG and result.bus_number == 0:
            print("Unexpected bus number word: {0}".format(number))
    except Exception as e:
        if Settings.DEBUG:
            print("Unexpected exception: {0}".format(e))
        raise
=======
    if "numbers" in result and result.numbers:
        result.bus_number = result.numbers[0]
>>>>>>> 29e56a39


# End of grammar nonterminal handlers

_BETTER_NAMES = {
    "BSÍ": "Umferðarmiðstöðin",
    "FMOS": "Framhaldsskólinn í Mosfellsbæ",
    "KEF - Airport": "Keflavíkurflugvöllur",
    "KR": "Knattspyrnufélag Reykjavíkur",
    "RÚV": "Útvarpshúsið",
}
_ABBREV_RE = re.compile(r"\b[A-ZÁÐÉÍÓÚÝÞÆÖ]+\b")


def _replace_abbreviations(stop_nf: str, stop_name: str) -> str:
    """
    Replace '... N/A/S/V' with '... norður/austur/suður/vestur'
    and surround other abbreviations with 'spell' GSSML.
    stop_nf is the stop name in nominative case,
    while stop_name can be in another case (e.g. accusative or dative).
    """
    if stop_name.endswith(" N") and straeto.BusStop.named(stop_nf[:-1] + "S"):
        stop_name = stop_name[:-1] + "norður"
    elif stop_name.endswith(" A") and straeto.BusStop.named(stop_nf[:-1] + "V"):
        stop_name = stop_name[:-1] + "austur"
    elif stop_name.endswith(" S") and straeto.BusStop.named(stop_nf[:-1] + "N"):
        stop_name = stop_name[:-1] + "suður"
    elif stop_name.endswith(" V") and straeto.BusStop.named(stop_nf[:-1] + "A"):
        stop_name = stop_name[:-1] + "vestur"
    # Spell out any remaining abbreviations for the speech synthesis engine
    return _ABBREV_RE.sub(lambda m: gssml(m.group(0), type="spell"), stop_name)


def _get_split_symbol(stop: str) -> Optional[str]:
    if " / " in stop:
        return " / "
    if " - " in stop:
        return " - "
    return None


def voicify_stop_name(np: str) -> str:
    """Fix stop name to better suit speech synthesis."""
    np = _BETTER_NAMES.get(np, np)
    return cap_first(_replace_abbreviations(np, np))


@lru_cache(maxsize=None)
def accusative_form(np: str, voice: bool = False) -> str:
    """
    Return accusative case of the stop name,
    optionally expanding abbreviations for speech synthesis.
    """
    orig_stop_name = np
    if voice:
        # Replace with better name before inflecting
        np = _BETTER_NAMES.get(np, np)

    split_symb = _get_split_symbol(np)

    if split_symb is None:
        # Bus stop is single noun phrase
        np = NounPhrase(np).accusative or np
    else:
        # Bus stop consists of two (at least) noun phrases
        # separated by split_symb, inflect them separately
        new_np: List[str] = []
        for n in np.split(split_symb):
            if not n.isupper():
                # Not an all-uppercase abbreviation, try to inflect it
                n = NounPhrase(n).accusative or n
            new_np.append(n)
        np = split_symb.join(new_np)
    if voice:
        np = _replace_abbreviations(orig_stop_name, np)
    return cap_first(np)


@lru_cache(maxsize=None)
def dative_form(np: str, voice: bool = False) -> str:
    """
    Return dative case of the stop name,
    optionally expanding abbreviations for speech synthesis.
    """
    orig_stop_name = np
    if voice:
        np = _BETTER_NAMES.get(np, np)

    split_symb = _get_split_symbol(np)

    if split_symb is None:
        # Bus stop is single noun phrase
        np = NounPhrase(np).dative or np
    else:
        # Bus stop consists of two (at least) noun phrases
        # separated by split_symb, inflect them separately
        new_np: List[str] = []
        for n in np.split(split_symb):
            if not n.isupper():
                # Not an uppercase abbreviation, inflect it
                n = NounPhrase(n).dative or n
            new_np.append(n)
        np = split_symb.join(new_np)
    if voice:
        np = _replace_abbreviations(orig_stop_name, np)
    return cap_first(np)


def voice_distance(d: float) -> str:
    """Convert a distance, given as a float in units of kilometers, to a string
    that can be read aloud in Icelandic starting with 'þangað er' or 'þangað eru'."""
    are = "eru"
    # Distance more than 1 kilometer
    if d >= 1:
        km = round(d, 1)
        vdist = gssml(km, type="float", gender="kk")
        if is_plural(km):
            unit = "kílómetrar"
        else:
            are = "er"
            unit = "kílómetri"
    else:
        # Distance less than 1 km: Round to 10 meters
        m = int(round(d * 1000, -1))
        vdist = gssml(m, type="number", gender="kk")
        unit = "metrar"
    return " ".join(("þangað", are, vdist, unit))


# Hours, minutes, seconds
_HMSTuple = Tuple[int, int, int]


def hms_fmt(hms: _HMSTuple, voice: bool = False) -> str:
    """
    Format a (h, m, s) tuple to a HH:MM string,
    optionally enclosed by <greynir type='time'>
    """
    h, m, s = hms
    if s >= 30:
        # Round upwards
        if s == 30:
            # On a tie, round towards an even minute number
            if m % 2:
                m += 1
        else:
            m += 1
    if m >= 60:
        h += 1
        m -= 60
    if h >= 24:
        h -= 24
    return gssml(f"{h:02}:{m:02}", type="time") if voice else f"{h:02}:{m:02}"


def hms_diff(hms1: _HMSTuple, hms2: _HMSTuple) -> int:
    """Return (hms1 - hms2) in minutes, where both are (h, m, s) tuples"""
    return (hms1[0] - hms2[0]) * 60 + (hms1[1] - hms2[1])


def query_nearest_stop(query: Query, result: Result) -> AnswerTuple:
    """A query for the stop closest to the user"""
    # Retrieve the client location
    location = query.location
    if location is None:
        # No location provided in the query
        answer = "Staðsetning óþekkt."
        voice_answer = "Ég veit ekki hvar þú ert."
        return dict(answer=answer), answer, voice_answer

    if not in_iceland(location):
        # User's location is not in Iceland
        return gen_answer("Ég þekki ekki strætósamgöngur utan Íslands.")

    # Get the stop closest to the user
    stop = straeto.BusStop.closest_to(location)
    if stop is None:
        return gen_answer("Ég finn enga stoppistöð nálægt þér.")

    answer = stop.name + "."
    # Use the same word for the bus stop as in the query
    stop_word = result.get("stop_word", "stoppistöð")
    voice_answer = (
        f"Næsta {stop_word} er {voicify_stop_name(stop.name)}; "
        f"{voice_distance(straeto.distance(location, stop.location))}."
    )
    # Store a location coordinate and a bus stop name in the context
    query.set_context({"location": stop.location, "bus_stop": stop.name})
    return dict(answer=answer), answer, voice_answer


def query_arrival_time(query: Query, result: Result) -> AnswerTuple:
    """Answers a query for the arrival time of a bus"""

    # Examples:
    # 'Hvenær kemur strætó númer 12?'
    # 'Hvenær kemur leið sautján á Hlemm?'
    # 'Hvenær kemur næsti strætó í Einarsnes?'

    # Retrieve the client location, if available, and the name
    # of the bus stop, if given
    stop_name: Optional[str] = result.get("stop_name")
    stop: Optional[straeto.BusStop] = None
    location: Optional[Tuple[float, float]] = None

    if stop_name in {"þar", "þangað"}:
        # Referring to a bus stop mentioned earlier
        ctx = query.fetch_context()
        if ctx and "bus_stop" in ctx:
            stop_name = cast(str, ctx["bus_stop"])
        else:
            return gen_answer("Ég veit ekki við hvaða stað þú átt.")

    if not stop_name:
        location = query.location
        if location is None:
            answer = "Staðsetning óþekkt."
            voice_answer = "Ég veit ekki hvar þú ert."
            return dict(answer=answer), answer, voice_answer

    # Obtain today's bus schedule
    global schedule_today
    with SCHEDULE_LOCK:
        if schedule_today is None or not schedule_today.is_valid_today:
            # We don't have today's schedule: create it
            schedule_today = straeto.BusSchedule()

    # Obtain the set of stops that the user may be referring to
    stops: List[straeto.BusStop] = []
    if stop_name:
        stops = straeto.BusStop.named(stop_name, fuzzy=True)
        if query.location is not None:
            # If we know the location of the client, sort the
            # list of potential stops by proximity to the client
            straeto.BusStop.sort_by_proximity(stops, query.location)
    else:
        # Obtain the closest stops (at least within 400 meters radius)
        assert location is not None
        stops = straeto.BusStop.closest_to_list(location, n=2, within_radius=0.4)
        if not stops:
            # This will fetch the single closest stop, regardless of distance
            stops = [cast(straeto.BusStop, straeto.BusStop.closest_to(location))]

    # Handle the case where no bus number was specified (i.e. is 'Any')
    if result.bus_number == "Any" and stops:
        # Accumulate all bus routes that stop on the requested stop(s)
        stops_canonical: Set[str] = set()
        numbers: Set[str] = set()
        for stop in stops:
            for rid in stop.visits.keys():
                route = straeto.BusRoute.lookup(rid)
                if route is not None:
                    numbers.add(route.number)
                    stops_canonical.add(stop.name)

        if len(numbers) != 1:
            # More than one route possible: ask user to clarify
            route_seq = natlang_seq(sorted(numbers, key=lambda n: int(n)))
            # "Einarsnesi eða Einarsnesi/Bauganesi"
            stops_list = natlang_seq([dative_form(s) for s in sorted(stops_canonical)])
            va_stops_list = " eða ".join(
                [dative_form(s, voice=True) for s in sorted(stops_canonical)]
            )
            answer = f"Leiðir {route_seq} stoppa á {stops_list}. Spurðu um eina þeirra."
            voice_answer = (
                f"Leiðir {gssml(route_seq, type='numbers')}"
                f" stoppa á {va_stops_list}."
                " Spurðu um eina þeirra."
            )
            return dict(answer=answer), answer, voice_answer

        # Only one route: use it as the query subject
        bus_number = numbers.pop()
        bus_name = f"Strætó númer {bus_number}"
        va = [f"Strætó númer {gssml(bus_number, type='number')}"]
    else:
        bus_number = result.get("bus_number", 0)
        bus_name = cap_first(result.bus_name) if "bus_name" in result else "Óþekkt"
        va = [gssml(bus_name, type="numbers")]
        if bus_number < 0:
            # Negative bus numbers don't exist
            answer = f"{bus_name} er ekki til."
            voice_answer = f"{va[0]} er ekki til."
            return dict(answer=answer), answer, voice_answer

    # Prepare results
    a: List[str] = []
    arrivals: List[Tuple[str, List[_HMSTuple]]] = []
    arrivals_dict: Dict[str, List[_HMSTuple]] = {}
    arrives = False
    route_number = str(bus_number)

    # First, check the closest stop
    # !!! TODO: Prepare a different area_priority parameter depending
    # !!! on the user's location; i.e. if she is in Eastern Iceland,
    # !!! route '1' would mean 'AL.1' instead of 'ST.1'.
    if stops:
        for stop in stops:
            arrivals_dict, arrives = schedule_today.arrivals(route_number, stop)
            if arrives:
                break
        arrivals = list(arrivals_dict.items())
        assert stop is not None
        a = [f"Á {accusative_form(stop.name)} í átt að"]

    if arrivals:
        # Get a predicted arrival time for each direction from the
        # real-time bus location server
        assert stop is not None
        prediction = schedule_today.predicted_arrival(route_number, stop)
        now = datetime.utcnow()
        hms_now = (now.hour, now.minute + (now.second // 30), 0)
        first = True

        # We may get three (or more) arrivals if there are more than two
        # endpoints for the bus route in the schedule. To minimize
        # confusion, we only include the two endpoints that have the
        # earliest arrival times and skip any additional ones.
        arrivals = sorted(arrivals, key=lambda t: t[1][0])[:2]

        for direction, times in arrivals:
            if not first:
                va.append(", og")
                a.append(". Í átt að")
            va.append(f"í átt að {dative_form(direction, voice=True)}")
            a.append(dative_form(direction))
            deviation: str = ""
            if prediction and direction in prediction:
                # We have a predicted arrival time
                hms_sched = times[0]
                hms_pred = prediction[direction][0]
                # Calculate the difference between the prediction and
                # now, and skip it if it is 1 minute or less
                diff = hms_diff(hms_pred, hms_now)
                if abs(diff) <= 1:
                    deviation = ", en er að fara núna"
                else:
                    # Calculate the difference in minutes between the
                    # schedule and the prediction, with a positive number
                    # indicating a delay
                    diff = hms_diff(hms_pred, hms_sched)
                    if diff < -1:
                        # More than one minute ahead of schedule
                        if diff < -5:
                            # More than 5 minutes ahead
                            deviation = (
                                ", en kemur sennilega fyrr, "
                                f"eða {hms_fmt(hms_pred, voice=True)}"
                            )
                        else:
                            # Two to five minutes ahead
                            deviation = f", en er {gssml(-diff, type='number', gender='kvk', case='þgf')} mínútum á undan áætlun"

                    elif diff >= 3:
                        # 3 minutes or more behind schedule
                        deviation = (
                            ", en kemur sennilega ekki fyrr "
                            f"en {hms_fmt(hms_pred, voice=True)}"
                        )
            if first:
                assert stop is not None
                if deviation:
                    va.append("á að koma á")
                else:
                    va.append("kemur á")
                va.append(accusative_form(stop.name, voice=True))
            va.append("klukkan")
            a.append("klukkan")
            if len(times) == 1 or (
                len(times) > 1 and hms_diff(times[0], hms_now) >= 10
            ):
                # Either we have only one arrival time, or the next arrival is
                # at least 10 minutes away: only pronounce one time
                hms = times[0]
                time_text = hms_fmt(hms, voice=True)
            else:
                # Return two or more times
                time_text = " og ".join(hms_fmt(hms, voice=True) for hms in times)
            va.append(time_text)
            a.append(strip_markup(time_text))  # Remove greynir SSML tags
            if deviation:
                va.append(deviation)
                a.append(strip_markup(deviation))
            first = False

    elif arrives:
        # The given bus has already completed its scheduled halts at this stop today
        assert stops
        stop = stops[0]
        va.append(f"kemur ekki aftur á {accusative_form(stop.name, voice=True)} í dag")
        a = [bus_name, "kemur ekki aftur á", accusative_form(stop.name), "í dag"]

    elif stops:
        # The given bus doesn't stop at all at either of the two closest stops
        stop = stops[0]
        va.append(f"stoppar ekki á {dative_form(stop.name, voice=True)}")
        a = [bus_name, "stoppar ekki á", dative_form(stop.name)]

    else:
        # The bus stop name is not recognized
        assert stop_name is not None
        va = a = [f"{stop_name.capitalize()} er ekki biðstöð"]

    if stop is not None:
        # Store a location coordinate and a bus stop name in the context
        query.set_context({"location": stop.location, "bus_stop": stop.name})

    # Hack: Since we know that the query string contains no uppercase words,
    # adjust it accordingly; otherwise it may erroneously contain capitalized
    # words such as Vagn and Leið.
    bq = query.beautified_query
    for t in (
        ("Vagn ", "vagn "),
        ("Vagni ", "vagni "),
        ("Vagns ", "vagns "),
        ("Leið ", "leið "),
        ("Leiðar ", "leiðar "),
    ):
        bq = bq.replace(*t)
    query.set_beautified_query(bq)

    def assemble(x: Iterable[str]) -> str:
        """Intelligently join answer string components."""
        s = " ".join(x) + "."
        s = re.sub(r"\s\s+", r" ", s)  # Shorten repeated whitespace
        s = re.sub(r"\s([.,])", r"\1", s)  # Whitespace before comma/period
        s = re.sub(r"([.,])+", r"\1", s)  # Multiple commas/periods
        return s

    answer = assemble(a)
    voice_answer = assemble(va)
    return dict(answer=answer), answer, voice_answer

_ROUTE_SORT: Callable[[str], int] = lambda num: int("".join(i for i in num if i.isdecimal()))

def query_which_route(query: Query, result: Result):
    """Which routes stop at a given bus stop"""
    user_stop_name = cast(str, result.stop_name)  # 'Einarsnes', 'Fiskislóð'...

    if user_stop_name in {"þar", "þangað"}:
        # Referring to a bus stop mentioned earlier
        ctx = query.fetch_context()
        if ctx and "bus_stop" in ctx:
            user_stop_name = cast(str, ctx["bus_stop"])
            result.qkey = user_stop_name
        else:
            return gen_answer("Ég veit ekki við hvaða stað þú átt.")

    bus_noun = result.bus_noun  # 'strætó', 'vagn', 'leið'...
    stops = straeto.BusStop.named(user_stop_name, fuzzy=True)
    if not stops:
        answer = f"{user_stop_name} þekkist ekki."
        voice_answer = f"Ég þekki ekki biðstöðina {user_stop_name}."
    else:
        routes: Set[str] = set()
        if query.location:
            straeto.BusStop.sort_by_proximity(stops, query.location)
        stop = stops[0]
        for route_id in stop.visits.keys():
            route = straeto.BusRoute.lookup(route_id)
            if route is not None:
                routes.add(route.number)
        route_seq = natlang_seq(sorted(routes, key=_ROUTE_SORT))
        stop_verb = "stoppa" if is_plural(len(routes)) else "stoppar"
        answer = f"{bus_noun} númer {route_seq} {stop_verb} á {dative_form(stop.name)}."
        voice_answer = (
            f"{bus_noun} númer {gssml(route_seq, type='numbers')} "
            f"{stop_verb} á {dative_form(stop.name, voice=True)}."
        )
        query.set_key(stop.name)
        # Store a location coordinate and a bus stop name in the context
        query.set_context({"location": stop.location, "bus_stop": stop.name})

    return dict(answer=answer), cap_first(answer), cap_first(voice_answer)


# Dispatcher for the various query types implemented in this module
_QFUNC = {
    "ArrivalTime": query_arrival_time,
    "NearestStop": query_nearest_stop,
    "WhichRoute": query_which_route,
}

# The following function is called after processing the parse
# tree for a query sentence that is handled in this module


def sentence(state: QueryStateDict, result: Result) -> None:
    """Called when sentence processing is complete"""
    q: Query = state["query"]
    if "qtype" in result:
        # Successfully matched a query type
        q.set_qtype(result.qtype)
        q.set_key(result.qkey)
        # Select a query function and execute it
        qfunc = _QFUNC.get(result.qtype)
        try:
            assert qfunc is not None, "qfunc is None"
            q.set_answer(*qfunc(q, result))
        except Exception as e:
            if Settings.DEBUG:
                raise
            q.set_error(f"E_EXCEPTION: {e}")
    else:
        q.set_error("E_QUERY_NOT_UNDERSTOOD")<|MERGE_RESOLUTION|>--- conflicted
+++ resolved
@@ -53,15 +53,6 @@
 from functools import lru_cache
 from datetime import datetime
 
-<<<<<<< HEAD
-from islenska.basics import BinEntry
-
-import query
-from query import AnswerTuple, Query, QueryStateDict, ResponseType, Session
-from tree import Result, Node, ParamList
-from queries import natlang_seq, cap_first, gen_answer, read_grammar_file, sing_or_plur
-from queries.util.num import floats_to_text, numbers_to_text
-=======
 from reynir import NounPhrase
 
 from queries import AnswerTuple, Query, QueryStateDict
@@ -74,7 +65,6 @@
     read_grammar_file,
 )
 from speech.trans import gssml, strip_markup
->>>>>>> 29e56a39
 from settings import Settings
 from geo import in_iceland
 
@@ -281,28 +271,8 @@
     # 'leið fimm' -> 'leið fimm'
     result.bus_name = result._nominative
 
-<<<<<<< HEAD
-
-def QBusNumberWord(node: Node, params: ParamList, result: Result) -> None:
-    """Obtain the bus number as an integer from word or number terminals."""
-    # Use the nominative, singular, indefinite form
-    number = result._canonical
-    try:
-        # Handle digits ("17")
-        result.bus_number = int(number)
-    except ValueError:
-        # Handle number words ("sautján")
-        result.bus_number = _BUS_WORDS.get(number, 0)
-        if Settings.DEBUG and result.bus_number == 0:
-            print("Unexpected bus number word: {0}".format(number))
-    except Exception as e:
-        if Settings.DEBUG:
-            print("Unexpected exception: {0}".format(e))
-        raise
-=======
     if "numbers" in result and result.numbers:
         result.bus_number = result.numbers[0]
->>>>>>> 29e56a39
 
 
 # End of grammar nonterminal handlers
@@ -736,7 +706,11 @@
     voice_answer = assemble(va)
     return dict(answer=answer), answer, voice_answer
 
-_ROUTE_SORT: Callable[[str], int] = lambda num: int("".join(i for i in num if i.isdecimal()))
+
+_ROUTE_SORT: Callable[[str], int] = lambda num: int(
+    "".join(i for i in num if i.isdecimal())
+)
+
 
 def query_which_route(query: Query, result: Result):
     """Which routes stop at a given bus stop"""
