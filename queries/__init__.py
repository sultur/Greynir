"""

    Greynir: Natural language processing for Icelandic

    Copyright (C) 2022 Miðeind ehf.

       This program is free software: you can redistribute it and/or modify
       it under the terms of the GNU General Public License as published by
       the Free Software Foundation, either version 3 of the License, or
       (at your option) any later version.
       This program is distributed in the hope that it will be useful,
       but WITHOUT ANY WARRANTY; without even the implied warranty of
       MERCHANTABILITY or FITNESS FOR A PARTICULAR PURPOSE.  See the
       GNU General Public License for more details.

    You should have received a copy of the GNU General Public License
    along with this program.  If not, see http://www.gnu.org/licenses/.


    Queries folder
    This is the location to put custom query responders.

    This file contains various shared functions used by the query modules.

"""

from typing import (
    Any,
    Mapping,
    Optional,
    FrozenSet,
    List,
    Dict,
    Sequence,
    Tuple,
    Union,
    cast,
)
from tree import Node

import logging
import requests
import json
import re
import locale
from pathlib import Path

from urllib.parse import urlencode
from functools import lru_cache
from xml.dom import minidom  # type: ignore

from tzwhere import tzwhere  # type: ignore
from pytz import country_timezones

from geo import country_name_for_isocode, iceprep_for_cc, LatLonTuple
from queries.util.num import number_to_text, float_to_text
from reynir import NounPhrase
from settings import changedlocale
from utility import (
    GREYNIR_ROOT_DIR,
    QUERIES_GRAMMAR_DIR,
    QUERIES_JS_DIR,
    QUERIES_UTIL_GRAMMAR_DIR,
    read_api_key,
)


# Type definitions
AnswerTuple = Tuple[Dict[str, str], str, str]
JsonResponse = Union[None, List[Any], Dict[str, Any]]

MONTH_ABBREV_ORDERED: Sequence[str] = (
    "jan",
    "feb",
    "mar",
    "apr",
    "maí",
    "jún",
    "júl",
    "ágú",
    "sep",
    "okt",
    "nóv",
    "des",
)

MONTH_ABBREV_UNORDERED: FrozenSet[str] = frozenset(MONTH_ABBREV_ORDERED)


def natlang_seq(words: List[str], oxford_comma: bool = False) -> str:
    """Generate an Icelandic natural language sequence of words
    e.g. "A og B", "A, B og C", "A, B, C og D"."""
    if not words:
        return ""
    if len(words) == 1:
        return words[0]
    return "{0}{1} og {2}".format(
        ", ".join(words[:-1]), "," if oxford_comma and len(words) > 2 else "", words[-1]
    )


def nom2dat(w: str) -> str:
    """Look up the dative of an Icelandic noun given its nominative form."""
    try:
        d = NounPhrase(w).dative
        return d or w
    except Exception:
        pass
    return w


def is_plural(num: Union[str, int, float]) -> bool:
    """Determine whether an Icelandic word following a given number should be
    plural or not, e.g. "21 maður", "22 menn", "1,1 kílómetri", "11 menn" etc.
    Accepts string, float or int as argument."""
    sn = str(num)
    return not (sn.endswith("1") and not sn.endswith("11"))


def sing_or_plur(num: Union[int, float], sing: str, pl: str) -> str:
    """Utility function that returns a formatted string w. Icelandic number and a subsequent
    singular or plural noun, as appropriate, e.g. "1 einstaklingur", "2 einstaklingar",
    "21 einstaklingur" etc. Accepts both floats and ints as first argument."""
    return f"{iceformat_float(num)} {pl if is_plural(num) else sing}"


# The following needs to include at least nominative and dative forms of number words
_NUMBER_WORDS: Mapping[str, float] = {
    "núll": 0,
    "hálfur": 0.5,
    "hálfum": 0.5,
    "hálf": 0.5,
    "hálfri": 0.5,
    "hálft": 0.5,
    "hálfu": 0.5,
    "einn": 1,
    "einum": 1,
    "ein": 1,
    "einni": 1,
    "eitt": 1,
    "einu": 1,
    "tveir": 2,
    "tveim": 2,
    "tveimur": 2,
    "tvær": 2,
    "tvö": 2,
    "þrír": 3,
    "þrem": 3,
    "þremur": 3,
    "þrjár": 3,
    "þrjú": 3,
    "fjórir": 4,
    "fjórum": 4,
    "fjórar": 4,
    "fjögur": 4,
    "fimm": 5,
    "sex": 6,
    "sjö": 7,
    "átta": 8,
    "níu": 9,
    "tíu": 10,
    "ellefu": 11,
    "tólf": 12,
    "þrettán": 13,
    "fjórtán": 14,
    "fimmtán": 15,
    "sextán": 16,
    "sautján": 17,
    "átján": 18,
    "nítján": 19,
    "tuttugu": 20,
    "þrjátíu": 30,
    "fjörutíu": 40,
    "fimmtíu": 50,
    "sextíu": 60,
    "sjötíu": 70,
    "áttatíu": 80,
    "níutíu": 90,
    "hundrað": 100,
    "þúsund": 1000,
    "milljón": 1e6,
    "milljarður": 1e9,
}


def parse_num(node: Node, num_str: str) -> float:
    """Parse Icelandic number string to float or int.
    TODO: This needs to be a more capable, generic function. There are
    several mildly differing implementions in various query modules."""

    # Hack to handle the word "eina" being identified as f. name "Eina"
    if num_str in ("Eina", "Einu"):
        return 1.0

    # If we have a number token as a direct child,
    # return its numeric value directly
    num = None if node.child is None else node.child.contained_number
    if num is not None:
        return float(num)
    try:
        # Handle numbers with Icelandic decimal places ("17,2")
        # and potentially thousands separators as well
        num_str = num_str.replace(".", "")
        if re.search(r"^\d+,\d+", num_str):
            num = float(num_str.replace(",", "."))
        # Handle digits ("17")
        else:
            num = float(num_str)
    except ValueError:
        # Handle number words ("sautján")
        num = _NUMBER_WORDS.get(num_str)
        if num is not None:
            num = float(num)
    except Exception as e:
        logging.warning("Unexpected exception: {0}".format(e))
        raise
    return num or 0.0


# Spell out how character names are pronounced in Icelandic
_CHAR_PRONUNCIATION = {
    "a": "a",
    "á": "á",
    "b": "bé",
    "c": "sé",
    "d": "dé",
    "ð": "eð",
    "e": "e",
    "é": "je",
    "f": "eff",
    "g": "gé",
    "h": "há",
    "i": "i",
    "í": "í",
    "j": "joð",
    "k": "ká",
    "l": "ell",
    "m": "emm",
    "n": "enn",
    "o": "o",
    "ó": "ó",
    "p": "pé",
    "q": "kú",
    "r": "err",
    "s": "ess",
    "t": "té",
    "u": "u",
    "ú": "ú",
    "v": "vaff",
    "x": "ex",
    "y": "ufsilon",
    "ý": "ufsilon í",
    "þ": "þoddn",
    "æ": "æ",
    "ö": "ö",
    "z": "seta",
}


def spell_out(s: str) -> str:
    """Spell out a sequence of characters, e.g. "LTB" -> "ell té bé".
    Useful for controlling speech synthesis of serial numbers, etc."""
    if not s:
        return ""
    t = [_CHAR_PRONUNCIATION.get(c.lower(), c) if c != " " else "" for c in s]
    return " ".join(t).replace("  ", " ").strip()


def country_desc(cc: str) -> str:
    """Generate Icelandic description of being in a particular country
    with correct preposition and case e.g. 'á Spáni', 'í Þýskalandi'."""
    cn = country_name_for_isocode(cc)
    if cn is None:
        return f"í landinu '{cc}'"
    prep = iceprep_for_cc(cc)
    return f"{prep} {nom2dat(cn)}"


def cap_first(s: str) -> str:
    """Capitalize first character in a string."""
    return s[0].upper() + s[1:] if s else s


# This could be done at runtime using BÍN lookup, but this is
# faster, cleaner, and allows for reuse outside the codebase.
_TIMEUNIT_NOUNS = {
    "w": (["vika", "viku", "viku", "viku"], ["vikur", "vikur", "vikum", "vikna"]),
    "d": (["dagur", "dag", "degi", "dags"], ["dagar", "daga", "dögum", "daga"]),
    "h": (
        ["klukkustund", "klukkustund", "klukkustund", "klukkustundar"],
        ["klukkustundir", "klukkustundir", "klukkustundum", "klukkustunda"],
    ),
    "m": (
        ["mínúta", "mínútu", "mínútu", "mínútu"],
        ["mínútur", "mínútur", "mínútum", "mínútna"],
    ),
    "s": (
        ["sekúnda", "sekúndu", "sekúndu", "sekúndu"],
        ["sekúndur", "sekúndur", "sekúndum", "sekúndna"],
    ),
}

_TIMEUNIT_INTERVALS = (
    ("w", 604800),  # 60 * 60 * 24 * 7
    ("d", 86400),  # 60 * 60 * 24
    ("h", 3600),  # 60 * 60
    ("m", 60),
    ("s", 1),
)

_CASE_ABBR = ["nf", "þf", "þgf", "ef"]


def time_period_desc(
    seconds: int,
    *,
    case: str = "nf",
    omit_seconds: bool = True,
    num_to_str: bool = False,
) -> str:
    """Generate Icelandic description of the length of a given time
    span, e.g. "4 dagar, 6 klukkustundir og 21 mínúta."""
    assert case in _CASE_ABBR
    cidx = _CASE_ABBR.index(case)
    # Round to nearest minute if omitting second precision
    seconds = ((seconds + 30) // 60) * 60 if omit_seconds else seconds

    # Break it down to weeks, days, hours, mins, secs.
    result: List[str] = []
    for unit, count in _TIMEUNIT_INTERVALS:
        value = seconds // count
        if value:
            seconds -= value * count
            plidx = 1 if is_plural(value) else 0
            icename = _TIMEUNIT_NOUNS[unit][plidx][cidx]
            svalue: Union[int, str] = value
            if num_to_str:
                # Convert number to spoken text
                svalue = number_to_text(
                    value, case=case, gender="kk" if unit == "d" else "kvk"
                )
            result.append(f"{svalue} {icename}")

    return natlang_seq(result)


_METER_NOUN = (
    ["metri", "metra", "metra", "metra"],
    ["metrar", "metra", "metrum", "metra"],
)


def distance_desc(
    km_dist: float,
    *,
    case: str = "nf",
    in_metres: float = 1.0,
    abbr: bool = False,
    num_to_str: bool = False,
) -> str:
    """Generate an Icelandic description of distance in km/m w. option to
    specify case, abbreviations, cutoff for returning descr. in metres."""
    assert case in _CASE_ABBR
    cidx = _CASE_ABBR.index(case)

    # E.g. 7,3 kílómetrar
    if km_dist >= in_metres:
        rounded_km = round(km_dist, 1 if km_dist < 10 else 0)
        dist = iceformat_float(rounded_km)
        plidx = 1 if is_plural(rounded_km) else 0
        unit_long = "kíló" + _METER_NOUN[plidx][cidx]
        unit = "km" if abbr else unit_long
        sdist = dist
        if num_to_str:
            sdist = float_to_text(rounded_km, case=case, gender="kk", comma_null=False)
    # E.g. 940 metrar
    else:
        # Round to nearest 10
        def rnd(n: int) -> int:
            return ((n + 5) // 10) * 10

        rounded_dist = rnd(int(km_dist * 1000.0))
        plidx = 1 if is_plural(rounded_dist) else 0
        unit_long = _METER_NOUN[plidx][cidx]
        unit = "m" if abbr else unit_long
        sdist = str(rounded_dist)
        if num_to_str:
            sdist = number_to_text(rounded_dist, case=case, gender="kk")

    return f"{sdist} {unit}"


_KRONA_NOUN = (
    ["króna", "krónu", "krónu", "krónu"],
    ["krónur", "krónur", "krónum", "króna"],
)


def krona_desc(amount: float, case: str = "nf") -> str:
    """Generate description of an amount in krónas, e.g.
    "213,5 krónur", "361 króna", "70,11 krónur", etc."""
    assert case in _CASE_ABBR
    cidx = _CASE_ABBR.index(case)
    plidx = 1 if is_plural(amount) else 0
    return "{0} {1}".format(iceformat_float(amount), _KRONA_NOUN[plidx][cidx])


def strip_trailing_zeros(num_str: str) -> str:
    """Strip trailing decimal zeros from an Icelandic-style
    float num string, e.g. "17,0" -> "17"."""
    if "," in num_str:
        return num_str.rstrip("0").rstrip(",")
    return num_str


def iceformat_float(
    fp_num: float, decimal_places: int = 2, strip_zeros: bool = True
) -> str:
    """Convert number to Icelandic decimal format string."""
    with changedlocale(category="LC_NUMERIC"):
        fmt = "%.{0}f".format(decimal_places)
        res = locale.format_string(fmt, float(fp_num), grouping=True).replace(" ", ".")
        return strip_trailing_zeros(res) if strip_zeros else res


def icequote(s: str) -> str:
    """Return string surrounded by Icelandic-style quotation marks."""
    return "„{0}“".format(s.strip())


def gen_answer(a: str) -> AnswerTuple:
    """Convenience function for query modules: response, answer, voice answer"""
    return dict(answer=a), a, a


def query_json_api(url: str, headers: Optional[Dict[str, str]] = None) -> JsonResponse:
    """Request the URL, expecting a JSON response which is
    parsed and returned as a Python data structure."""

    # Send request
    try:
        r = requests.get(url, headers=headers)
    except Exception as e:
        logging.warning(str(e))
        return None

    # Verify that status is OK
    if r.status_code != 200:
        logging.warning("Received status {0} from API server".format(r.status_code))
        return None

    # Parse json API response
    try:
        res = json.loads(r.text)
        return res
    except Exception as e:
        logging.warning("Error parsing JSON API response: {0}".format(e))
    return None


def query_xml_api(url: str) -> Any:
    """Request the URL, expecting an XML response which is
    parsed and returned as an XML document object."""

    # Send request
    try:
        r = requests.get(url)
    except Exception as e:
        logging.warning(str(e))
        return None

    # Verify that status is OK
    if r.status_code != 200:
        logging.warning(
            "Received status {0} from remote URL {1}".format(r.status_code, url)
        )
        return None

    # Parse XML response text
    try:
        xmldoc = cast(Any, minidom).parseString(r.text)
        return xmldoc
    except Exception as e:
        logging.warning("Error parsing XML response from {0}: {1}".format(url, e))


_MAPS_API_COORDS_URL = (
    "https://maps.googleapis.com/maps/api/geocode/json"
    "?latlng={0},{1}&key={2}&language=is&region=is"
)


def query_geocode_api_coords(lat: float, lon: float) -> Optional[Dict[str, Any]]:
    """Look up coordinates in Google's geocode API."""
    # Load API key
    key = read_api_key("GoogleServerKey")
    if not key:
        # No key, can't query Google location API
        logging.warning("No API key for coordinates lookup")
        return None

    # Send API request
    return cast(
        Optional[Dict[str, Any]],
        query_json_api(_MAPS_API_COORDS_URL.format(lat, lon, key)),
    )


_MAPS_API_ADDR_URL = (
    "https://maps.googleapis.com/maps/api/geocode/json"
    "?address={0}&key={1}&language=is&region=is"
)


def query_geocode_api_addr(addr: str) -> Optional[Dict[str, Any]]:
    """Look up address in Google's geocode API."""
    # Load API key
    key = read_api_key("GoogleServerKey")
    if not key:
        # No key, can't query the API
        logging.warning("No API key for address lookup")
        return None

    # Send API request
    url = _MAPS_API_ADDR_URL.format(addr, key)
    return cast(Optional[Dict[str, Any]], query_json_api(url))


_MAPS_API_TRAVELTIME_URL = (
    "https://maps.googleapis.com/maps/api/distancematrix/json"
    "?units=metric&origins={0}&destinations={1}&mode={2}&key={3}&language=is&region=is"
)

_TRAVEL_MODES = frozenset(("walking", "driving", "bicycling", "transit"))


def query_traveltime_api(
    startloc: Union[str, LatLonTuple],
    endloc: Union[str, LatLonTuple],
    mode: str = "walking",
) -> Optional[Dict[str, Any]]:
    """Look up travel time between two places, given a particular mode
    of transportation, i.e. one of the modes in _TRAVEL_MODES.
    The location arguments can be names, to be resolved by the API, or
    a tuple of coordinates, e.g. (64.156742, -21.949426)
    Uses Google Maps' Distance Matrix API. For more info, see:
    https://developers.google.com/maps/documentation/distance-matrix/intro
    """
    assert mode in _TRAVEL_MODES

    # Load API key
    key = read_api_key("GoogleServerKey")
    if not key:
        # No key, can't query the API
        logging.warning("No API key for travel time lookup")
        return None

    # Format query string args
    p1 = "{0},{1}".format(*startloc) if isinstance(startloc, tuple) else startloc
    p2 = "{0},{1}".format(*endloc) if isinstance(endloc, tuple) else endloc

    # Send API request
    url = _MAPS_API_TRAVELTIME_URL.format(p1, p2, mode, key)
    return cast(Optional[Dict[str, Any]], query_json_api(url))


_PLACES_API_URL = (
    "https://maps.googleapis.com/maps/api/place/findplacefromtext/json?{0}"
)

_PLACES_LOCBIAS_RADIUS = 5000  # Metres


def query_places_api(
    placename: str,
    userloc: Optional[LatLonTuple] = None,
    radius: float = _PLACES_LOCBIAS_RADIUS,
    fields: Optional[str] = None,
) -> Optional[Dict[str, Any]]:
    """Look up a placename in Google's Places API. For details, see:
    https://developers.google.com/places/web-service/search"""

    if not fields:
        # Default fields requested from API
        fields = "place_id,opening_hours,geometry/location,formatted_address"

    # Load API key
    key = read_api_key("GoogleServerKey")
    if not key:
        # No key, can't query the API
        logging.warning("No API key for Google Places lookup")
        return None

    # Generate query string
    qdict = {
        "input": placename,
        "inputtype": "textquery",
        "fields": fields,
        "key": key,
        "language": "is",
        "region": "is",
    }
    if userloc:
        qdict["locationbias"] = "circle:{0}@{1},{2}".format(
            radius, userloc[0], userloc[1]
        )
    qstr = urlencode(qdict)

    # Send API request
    url = _PLACES_API_URL.format(qstr)
    return cast(Optional[Dict[str, Any]], query_json_api(url))


_PLACEDETAILS_API_URL = "https://maps.googleapis.com/maps/api/place/details/json?{0}"


@lru_cache(maxsize=32)
def query_place_details(
    place_id: str, fields: Optional[str] = None
) -> Optional[Dict[str, Any]]:
    """Look up place details by ID in Google's Place Details API. If "fields"
    parameter is omitted, *all* fields are returned. For details, see
    https://developers.google.com/places/web-service/details"""

    # Load API key
    key = read_api_key("GoogleServerKey")
    if not key:
        # No key, can't query the API
        logging.warning("No API key for Google Place Details lookup")
        return None

    # Generate query string
    qdict = {"place_id": place_id, "key": key, "language": "is"}
    if fields:
        qdict["fields"] = fields
    qstr = urlencode(qdict)

    # Send API request
    url = _PLACEDETAILS_API_URL.format(qstr)
    return cast(Optional[Dict[str, Any]], query_json_api(url))


_TZW: Optional[tzwhere.tzwhere] = None


def _tzwhere_singleton() -> tzwhere.tzwhere:
    """Lazy-load location/timezone database."""
    global _TZW
    if not _TZW:
        _TZW = tzwhere.tzwhere(forceTZ=True)
    return _TZW


def timezone4loc(
    loc: Optional[LatLonTuple], fallback: Optional[str] = None
) -> Optional[str]:
    """Returns timezone string given a tuple of coordinates.
    Fallback argument should be a 2-char ISO 3166 country code."""
    if loc is not None:
        return cast(
            Optional[str],
            cast(Any, _tzwhere_singleton()).tzNameAt(loc[0], loc[1], forceTZ=True),
        )
    if fallback and fallback in country_timezones:
        return country_timezones[fallback][0]
    return None


@lru_cache(maxsize=32)
def read_jsfile(filename: str) -> str:
    """
    Read and return a minified JavaScript (.js)
    file from the QUERY_JS_DIR folder.
    """
    from rjsmin import jsmin  # type: ignore

<<<<<<< HEAD
    jsfile = Path(__file__).parent.resolve() / "js" / filename
=======
    jsfile = QUERIES_JS_DIR / filename
>>>>>>> b95a8eb1
    return cast(str, jsmin(jsfile.read_text()))


def read_grammar_file(filename: str, **format_kwargs: str) -> str:
    """
    Read and return a grammar file from the QUERY_GRAMMAR_DIR folder.
    Optionally specify keyword arguments for str.format() call
    """
<<<<<<< HEAD
    gfile = Path(__file__).parent.resolve() / "grammars" / f"{filename}.grammar"
=======
    gfile = QUERIES_GRAMMAR_DIR / f"{filename}.grammar"
>>>>>>> b95a8eb1

    grammar = gfile.read_text()
    if len(format_kwargs) > 0:
        grammar = grammar.format(**format_kwargs)
    return grammar


def read_utility_grammar_file(filename: str, **format_kwargs: str) -> str:
    """
    Read and return a grammar file from the QUERY_UTIL_GRAMMAR_DIR folder.
    Optionally specify keyword arguments for str.format() call
    """
<<<<<<< HEAD
    gdir = Path(__file__).parent.resolve() / folder

    grammar: List[str] = []
    for gfile in gdir.glob("*.grammar"):
        grammar.append(gfile.read_text())
    return "\n".join(grammar)
=======
    gfile = QUERIES_UTIL_GRAMMAR_DIR / f"{filename}.grammar"

    grammar = gfile.read_text()
    if len(format_kwargs) > 0:
        grammar = grammar.format(**format_kwargs)
    return grammar
>>>>>>> b95a8eb1
<|MERGE_RESOLUTION|>--- conflicted
+++ resolved
@@ -43,8 +43,6 @@
 import json
 import re
 import locale
-from pathlib import Path
-
 from urllib.parse import urlencode
 from functools import lru_cache
 from xml.dom import minidom  # type: ignore
@@ -674,11 +672,7 @@
     """
     from rjsmin import jsmin  # type: ignore
 
-<<<<<<< HEAD
-    jsfile = Path(__file__).parent.resolve() / "js" / filename
-=======
     jsfile = QUERIES_JS_DIR / filename
->>>>>>> b95a8eb1
     return cast(str, jsmin(jsfile.read_text()))
 
 
@@ -687,11 +681,7 @@
     Read and return a grammar file from the QUERY_GRAMMAR_DIR folder.
     Optionally specify keyword arguments for str.format() call
     """
-<<<<<<< HEAD
-    gfile = Path(__file__).parent.resolve() / "grammars" / f"{filename}.grammar"
-=======
     gfile = QUERIES_GRAMMAR_DIR / f"{filename}.grammar"
->>>>>>> b95a8eb1
 
     grammar = gfile.read_text()
     if len(format_kwargs) > 0:
@@ -704,18 +694,9 @@
     Read and return a grammar file from the QUERY_UTIL_GRAMMAR_DIR folder.
     Optionally specify keyword arguments for str.format() call
     """
-<<<<<<< HEAD
-    gdir = Path(__file__).parent.resolve() / folder
-
-    grammar: List[str] = []
-    for gfile in gdir.glob("*.grammar"):
-        grammar.append(gfile.read_text())
-    return "\n".join(grammar)
-=======
     gfile = QUERIES_UTIL_GRAMMAR_DIR / f"{filename}.grammar"
 
     grammar = gfile.read_text()
     if len(format_kwargs) > 0:
         grammar = grammar.format(**format_kwargs)
-    return grammar
->>>>>>> b95a8eb1
+    return grammar