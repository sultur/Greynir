--- conflicted
+++ resolved
@@ -32,11 +32,7 @@
 
 def query_json_api(url):
     """ Request the URL, expecting a json response which is 
-<<<<<<< HEAD
-        parsed and return as a Python data structure """
-=======
         parsed and returned as a Python data structure """
->>>>>>> 454bd4c3
 
     # Send request
     try:
