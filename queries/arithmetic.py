"""

    Greynir: Natural language processing for Icelandic

    Arithmetic query response module

    Copyright (C) 2021 Miðeind ehf.

       This program is free software: you can redistribute it and/or modify
       it under the terms of the GNU General Public License as published by
       the Free Software Foundation, either version 3 of the License, or
       (at your option) any later version.
       This program is distributed in the hope that it will be useful,
       but WITHOUT ANY WARRANTY; without even the implied warranty of
       MERCHANTABILITY or FITNESS FOR A PARTICULAR PURPOSE.  See the
       GNU General Public License for more details.

    You should have received a copy of the GNU General Public License
    along with this program.  If not, see http://www.gnu.org/licenses/.


    This module handles arithmetic queries.

"""

from typing import Dict, Any, Mapping, Optional, Sequence, cast

import math
import json
import re
import logging
import random

from query import AnswerTuple, ContextDict, Query, QueryStateDict
from queries import iceformat_float, gen_answer
from tree import Result


_ARITHMETIC_QTYPE = "Arithmetic"


# Lemmas of keywords that could indicate that the user is trying to use this module
TOPIC_LEMMAS: Sequence[str] = [
    "plús",
    "mínus",
    "margfalda",
    "deila",
    "samlagning",
    "frádráttur",
    "margföldun",
    "kvaðratrót",
    "ferningsrót",
    "veldi",
    "prósent",
    "prósenta",
    "hundraðshluti",
    "hlutfall",
    "frádreginn",
    "viðbættur",
]


def help_text(lemma: str) -> str:
    """ Help text to return when query.py is unable to parse a query but
        one of the above lemmas is found in it """
    if lemma in ("kvaðratrót", "ferningsrót"):
        return "Ég get svarað ef þú spyrð til dæmis: {0}?".format(
            random.choice(
                ("Hver er kvaðratrótin af tuttugu", "Hver er ferningsrótin af áttatíu")
            )
        )
    return "Ég get svarað ef þú spyrð til dæmis: {0}?".format(
        random.choice(
            (
                "Hvað eru sautján sinnum þrjátíu og fjórir",
                "Hvað er tvö hundruð mínus sautján",
                "Hver er kvaðratrótin af tuttugu",
                "Hvað eru átján að frádregnum sjö",
                "Hvað er ellefu plús tvö hundruð og fimm",
                "Hvað eru níu prósent af tvö þúsund",
            )
        )
    )


_NUMBER_WORDS: Mapping[str, float] = {
    "núll": 0,
    "einn": 1,
    "einu": 1,
    "tveir": 2,
    "tveim": 2,
    "tvisvar sinnum": 2,
    "þrír": 3,
    "þrem": 3,
    "þremur": 3,
    "þrisvar sinnum": 3,
    "fjórir": 4,
    "fjórum": 4,
    "fjórum sinnum": 4,
    "fimm": 5,
    "sex": 6,
    "sjö": 7,
    "átta": 8,
    "níu": 9,
    "tíu": 10,
    "ellefu": 11,
    "tólf": 12,
    "þrettán": 13,
    "fjórtán": 14,
    "fimmtán": 15,
    "sextán": 16,
    "sautján": 17,
    "átján": 18,
    "nítján": 19,
    "tuttugu": 20,
    "þrjátíu": 30,
    "fjörutíu": 40,
    "fimmtíu": 50,
    "sextíu": 60,
    "sjötíu": 70,
    "áttatíu": 80,
    "níutíu": 90,
    "hundrað": 100,
    "hundruð": 100,
    "hundruðir": 100,
    "þúsund": 1000,
    "þúsundir": 1000,
    "milljón": 1e6,
    "milljónir": 1e6,
    "milljarður": 1e9,
    "milljarðar": 1e9,
}

_FRACTION_WORDS: Mapping[str, float] = {
    "helmingur": 1 / 2,
    "helmingurinn": 1 / 2,
    "þriðjungur": 1 / 3,
    "þriðjungurinn": 1 / 3,
    "fjórðungur": 1 / 4,
    "fjórðungurinn": 1 / 4,
    "fimmtungur": 1 / 5,
    "fimmtungurinn": 1 / 5,
    "sjöttungur": 1 / 6,
    "sjöttungurinn": 1 / 6,
}

# Ordinal words in the nominative case
_ORDINAL_WORDS_NOM: Mapping[str, float] = {
    "fyrsti": 1,
    "annar": 2,
    "þriðji": 3,
    "fjórði": 4,
    "fimmti": 5,
    "sjötti": 6,
    "sjöundi": 7,
    "áttundi": 8,
    "níundi": 9,
    "tíundi": 10,
    "ellefti": 11,
    "tólfti": 12,
    "þrettándi": 13,
    "fjórtándi": 14,
    "fimmtándi": 15,
    "sextándi": 16,
    "sautjándi": 17,
    "átjándi": 18,
    "nítjándi": 19,
    "tuttugasti": 20,
    "þrítugasti": 30,
    "fertugasti": 40,
    "fimmtugasti": 50,
    "sextugasti": 60,
    "sjötugasti": 70,
    "áttatugasti": 80,
    "nítugasti": 90,
    "hundraðasti": 100,
    "þúsundasti": 1000,
    "milljónasti": 1e6,
}

# Ordinal words in the dative case
_ORDINAL_WORDS_DATIVE: Mapping[str, float] = {
    "fyrsta": 1,
    "öðru": 2,
    "þriðja": 3,
    "fjórða": 4,
    "fimmta": 5,
    "sjötta": 6,
    "sjöunda": 7,
    "áttunda": 8,
    "níunda": 9,
    "tíunda": 10,
    "ellefta": 11,
    "tólfta": 12,
    "þrettánda": 13,
    "fjórtánda": 14,
    "fimmtánda": 15,
    "sextánda": 16,
    "sautjánda": 17,
    "átjánda": 18,
    "nítjánda": 19,
    "tuttugasta": 20,
    "þrítugasta": 30,
    "fertugasta": 40,
    "fimmtugasta": 50,
    "sextugasta": 60,
    "sjötugasta": 70,
    "áttatugasta": 80,
    "nítugasta": 90,
    "hundraðasta": 100,
    "þúsundasta": 1000,
    "milljónasta": 1e6,
}

# Indicate that this module wants to handle parse trees for queries,
# as opposed to simple literal text strings
HANDLE_TREE = True

QUERY_NONTERMINALS = {"QArithmetic", "QArPi"}

# The context-free grammar for the queries recognized by this plug-in module
# Uses "QAr" as prefix for grammar namespace
GRAMMAR = """

# A plug-in query grammar always starts with the following,
# adding one or more query productions to the Query nonterminal

Query →
    QArithmetic
    # 'Hvaða tala er pí'
    | QArPi

QArithmetic →
    QArithmeticQuery '?'?

QArPi →
    QArPiQuery '?'?

$score(+55) QArithmetic
$score(+55) QArPi

QArithmeticQuery →
    # 'Hvað er X sinnum/deilt með/plús/mínus Y'
    QArGenericPrefix QArStd

    # 'Hver er summan af X og Y'
    | QArAnyPrefix QArSum

    # 'Hvað er tvisvar/þrisvar/fjórum sinnum Y'
    | QArAnyPrefix QArMult

    # 'Hver/Hvað er kvaðratrótin af X'
    | QArAnyPrefix QArSqrt

    # 'Hvað er X í Y veldi?'
    | QArGenericPrefix QArPow

    # 'Hvað er(u) 12 prósent af 93'
    | QArGenericPrefix QArPercent

    # 'Hvað er fjórðungurinn af 1220'
    # 'Hvað er einn tuttugasti af 190'
    | QArAnyPrefix QArFraction

    # 'Hvað er 8900 með vaski/virðisaukaskatti'
    | QArGenericPrefix? QArVAT


/arfall = nf þgf

QArGenericPrefix → "hvað" "er"? | "hvað" "eru" | "reiknaðu" | "geturðu" "reiknað" | 0
QArSpecificPrefix → "hver" "er"? | "reiknaðu" | "geturðu" "reiknað" | 0
QArAnyPrefix → QArGenericPrefix | QArSpecificPrefix

QArStd → QArNumberWord_nf QArOperator/arfall QArNumberWord/arfall

QArOperator/arfall →
    QArPlusOperator/arfall
    | QArMinusOperator/arfall
    | QArMultiplicationOperator/arfall
QArOperator_þgf →
    QArDivisionOperator_þgf

# Infix operators
QArPlusOperator_nf → "plús" | "+"
QArPlusOperator_þgf → "að" "viðbættum"

QArMinusOperator_nf → "mínus" | "-"
QArMinusOperator_þgf → "að" "frádregnum"

QArMultiplicationOperator_nf → "sinnum" | "x"
QArMultiplicationOperator_þgf → "margfaldað" "með" | "margfaldaðir" "með"

<<<<<<< HEAD
QArDivisionOperator_þgf → "deilt" "með" | "skipt" "með" # | "/"
=======
QArDivisionOperator_þgf → "deilt" "með" | "skipt" "með" | "/"
>>>>>>> 6c449d1e

QArSum → QArSumOperator QArNumberWordAny "og" QArNumberWordAny
QArMult → QArMultOperator QArNumberWord_nf
QArSqrt → QArSquareRootOperator QArNumberWordAny
QArPow → QArPowOperator
QArPercent → QArPercentOperator QArNumberWordAny
QArFraction → QArFractionOperator QArNumberWordAny
QArVAT → QArCurrencyOrNum QArWithVAT | QArCurrencyOrNum QArWithoutVAT

# Prevent nonterminal from being optimized out of the grammar
$tag(keep) QArPow

# Prefix operators
QArSumOperator → "summan" "af"
QArSquareRootOperator →
    "kvaðratrótin" "af" | "kvaðratrótina" "af" | "kvaðratrót" "af"
    | "ferningsrótin" "af" | "ferningsrót" "af"
QArPercentOperator → Prósenta "af"

QArFractionOperator →
    QArFractionWord_nf "af"

QArMultOperator →
    # 'hvað er tvisvar sinnum X?'
    # The following phrases are defined in reynir/config/Phrases.conf
    'tvisvar_sinnum' | 'þrisvar_sinnum' | 'fjórum_sinnum'

QArPowOperator →
    QArNumberWord_nf "í" QArOrdinalOrNumberWord_þgf "veldi"
    | QArNumberWord_nf "í" "veldinu" QArNumberWord_nf
    | QArNumberWord_nf "í" "veldi" QArNumberWord_nf

QArNumberWord/arfall →
    # to is a declinable number word ('tveir/tvo/tveim/tveggja')
    # töl is an undeclinable number word ('sautján')
    # tala is a number ('17')
    to/arfall | töl | tala | "pí" | 'milljarður:kk'/arfall

QArNumberWord_nf →
    "núll" | QArLastResult_nf

QArNumberWord_þgf →
    "núlli" | QArLastResult_þgf

QArLastResult/arfall →
    # Reference to last result
    'það:pfn'_et/arfall

QArNumberWordAny → QArNumberWord/arfall

QArFractionWord_nf →
    {0} | {1}

QArOrdinalWord_þgf →
    {2} | raðnr

QArOrdinalOrNumberWord_þgf →
    QArNumberWord_þgf | QArOrdinalWord_þgf

QArWithVAT →
    "með" "vaski" | "með" "vask" | "með" "virðisaukaskatti"

QArWithoutVAT →
    "án" "vasks" | "án" "vask" | "án" "virðisaukaskatts"

QArCurrencyOrNum →
    QArNumberWordAny | QArNumberWordAny "íslenskar"? "krónur" | amount

QArPiQuery →
    "hvað" "er" "pí"
    | "hvaða" "tala" "er" "pí"
    | "hver" "er" "talan"? "pí"
    | "skilgreindu" "töluna"? "pí"
    | "hvað" "eru" "margir" "aukastafir" "í" "tölunni"? "pí"
    | "hvað" "eru" "margir" "tölustafir" "í" "tölunni"? "pí"
    | "hvað" "hefur" "talan"? "pí" "marga" "aukastafi"
    | "hversu" "marga" "aukastafi" "hefur" "talan"? "pí"

""".format(
    " | ".join('"' + w + '"' for w in _FRACTION_WORDS.keys()),  # Fraction words
    " | ".join(
        '"einn" ' + '"' + w + '"' for w in _ORDINAL_WORDS_NOM.keys()  # Ordinals
    ),  # "einn þriðji" etc.
    " | ".join('"' + w + '"' for w in _ORDINAL_WORDS_DATIVE.keys()),  # OrdinalWord
)


def parse_num(num_str: str) -> float:
    """ Parse Icelandic number string to float or int """
    num = None
    try:
        # Pi
        if num_str == "pí":
            num = math.pi
        # Handle numbers w. Icelandic decimal places ("17,2")
        elif re.search(r"^\d+,\d+$", num_str):
            num = float(num_str.replace(",", "."))
        # Handle digits ("17")
        else:
            num = float(num_str)
    except ValueError:
        # Handle number words ("sautján")
        if num_str in _NUMBER_WORDS:
            num = _NUMBER_WORDS[num_str]
        # Ordinal words in dative case ("sautjánda")
        elif num_str in _ORDINAL_WORDS_DATIVE:
            num = _ORDINAL_WORDS_DATIVE[num_str]
        # Ordinal number strings ("17.")
        elif re.search(r"^\d+\.$", num_str):
            num = int(num_str[:-1])
        else:
            num = 0
    except Exception as e:
        logging.warning("Unexpected exception: {0}".format(e))
        raise
    return num


def add_num(num, result: Result):
    """ Add a number to accumulated number args """
    if "numbers" not in result:
        result.numbers = []
    if isinstance(num, str):
        result.numbers.append(parse_num(num))
    else:
        result.numbers.append(num)


def terminal_num(t):
    """ Extract numerical value from terminal token's auxiliary info,
        which is attached as a json-encoded array """
    if t and t._node.aux:
        aux = json.loads(t._node.aux)
        if isinstance(aux, int) or isinstance(aux, float):
            return aux
        return aux[0]


def QArNumberWord(node, params, result: Result):
    result._canonical = result._text
    if "context_reference" in result or "error_context_reference" in result:
        # Already pushed the context reference
        # ('það', 'því'): we're done
        return
    d = result.find_descendant(t_base="tala")
    if d:
        add_num(terminal_num(d), result)
    else:
        add_num(result._nominative, result)


def QArOrdinalWord(node, params, result: Result):
    add_num(result._canonical, result)


def QArFractionWord(node, params, result: Result):
    fn = result._canonical.lower()
    fp = _FRACTION_WORDS.get(fn)
    if not fp:
        s = re.sub(r"^einn\s", "", fn)
        fp = _ORDINAL_WORDS_NOM.get(s)
        if fp:
            fp = 1 / int(fp)
    add_num(fp, result)


def QArMultOperator(node, params, result: Result):
    """ 'tvisvar_sinnum', 'þrisvar_sinnum', 'fjórum_sinnum' """
    add_num(result._nominative, result)
    result.operator = "multiply"


def QArLastResult(node, params, result: Result):
    """ Reference to previous result, usually via the words
        'það' or 'því' ('Hvað er það sinnum sautján?') """
    q = result.state.get("query")
    ctx = None if q is None else q.fetch_context()
    if ctx is None or "result" not in ctx:
        # There is a reference to a previous result
        # which is not available: flag an error
        result.error_context_reference = True
    else:
        add_num(ctx["result"], result)
        result.context_reference = True


def QArPlusOperator(node, params, result: Result):
    result.operator = "plus"


def QArSumOperator(node, params, result: Result):
    result.operator = "plus"


def QArMinusOperator(node, params, result: Result):
    result.operator = "minus"


def QArDivisionOperator(node, params, result: Result):
    result.operator = "divide"


def QArMultiplicationOperator(node, params, result: Result):
    """ 'Hvað er 17 sinnum 34?' """
    result.operator = "multiply"


def QArSquareRootOperator(node, params, result: Result):
    result.operator = "sqrt"


def QArPowOperator(node, params, result: Result):
    result.operator = "pow"


def QArPercentOperator(node, params, result: Result):
    result.operator = "percent"


def QArFractionOperator(node, params, result: Result):
    result.operator = "fraction"


def Prósenta(node, params, result: Result):
    # Find percentage terminal
    d = result.find_descendant(t_base="prósenta")
    if d:
        add_num(terminal_num(d), result)
    else:
        # We shouldn't be here. Something went horriby wrong somewhere.
        raise ValueError("No auxiliary information in percentage token")


def QArCurrencyOrNum(node, params, result: Result):
    amount = node.first_child(lambda n: n.has_t_base("amount"))
    if amount is not None:
        # Found an amount terminal node
        result.amount, curr = amount.contained_amount
        add_num(result.amount, result)


def QArStd(node, params, result: Result):
    # Used later for formatting voice answer string,
    # e.g. "[tveir plús tveir] er [fjórir]"
    result.desc = (
        result._canonical
        .replace("+", " plús ")
        .replace("-", " mínus ")
        .replace("/", " deilt með ")
        .replace(" x ", " sinnum ")
    )


def QArSum(node, params, result: Result):
    result.desc = result._canonical


def QArMult(node, params, result: Result):
    result.desc = result._canonical


def QArSqrt(node, params, result: Result):
    result.desc = result._canonical


def QArPow(node, params, result: Result):
    result.desc = result._canonical


def QArPercent(node, params, result: Result):
    result.desc = result._canonical


def QArFraction(node, params, result: Result):
    result.desc = result._canonical


def QArPiQuery(node, params, result: Result):
    result.qtype = "PI"


def QArWithVAT(node, params, result: Result):
    result.operator = "with_vat"


def QArWithoutVAT(node, params, result: Result):
    result.operator = "without_vat"


def QArVAT(node, params, result: Result):
    result.desc = result._canonical
    result.qtype = "VSK"


def QArithmetic(node, params, result: Result):
    # Set query type
    result.qtype = _ARITHMETIC_QTYPE


# Map operator name to corresponding python operator
_STD_OPERATORS: Mapping[str, str] = {
    "multiply": "*",
    "divide": "/",
    "plus": "+",
    "minus": "-",
}

# Number of args required for each operator
_OP_NUM_ARGS: Mapping[str, int] = {
    "multiply": 2,
    "divide": 2,
    "plus": 2,
    "minus": 2,
    "sqrt": 1,
    "pow": 2,
    "percent": 2,
    "fraction": 2,
    "with_vat": 1,
    "without_vat": 1,
}


# Value added tax multiplier
_VAT_MULT = 1.24


def calc_arithmetic(query: Query, result: Result) -> Optional[AnswerTuple]:
    """ Calculate the answer to an arithmetic query """
    operator = result.operator
    nums = result.numbers
    desc = result.desc

    if "error_context_reference" in result:
        # Used 'það' or 'því' without context
        return gen_answer("Ég veit ekki til hvers þú vísar.")

    # Ensure that we have the right number of
    # number args for the operation in question
    assert _OP_NUM_ARGS[operator] == len(nums)

    # Global namespace for eval
    # Block access to all builtins
    eval_globals: Dict[str, Any] = {"__builtins__": None}

    # Square root calculation
    if operator == "sqrt":
        if len(str(nums[0])) > 100:
            return gen_answer("Þessi tala er of há.")
        # Allow sqrt function in eval namespace
        eval_globals["sqrt"] = math.sqrt
        s = "sqrt({0})".format(nums[0])

    # Pow
    elif operator == "pow":
        # Cap max pow
        if nums[1] > 50:
            return gen_answer("Þetta er of hátt veldi.")
        # Allow pow function in eval namespace
        eval_globals["pow"] = pow
        s = "pow({0},{1})".format(nums[0], nums[1])

    # Percent
    elif operator == "percent":
        s = "({0} * {1}) / 100.0".format(nums[0], nums[1])

    # Fraction
    elif operator == "fraction":
        s = "{0} * {1}".format(nums[0], nums[1])

    # Add VAT to sum
    elif operator == "with_vat":
        s = "{0} * {1}".format(nums[0], _VAT_MULT)

    # Subtract VAT from sum
    elif operator == "without_vat":
        s = "{0} / {1}".format(nums[0], _VAT_MULT)

    # Addition, subtraction, multiplication, division
    elif operator in _STD_OPERATORS:
        math_op = _STD_OPERATORS[operator]

        # Check for division by zero
        if math_op == "/" and nums[1] == 0:
            return gen_answer("Það er ekki hægt að deila með núlli.")

        s = "{0} {1} {2}".format(nums[0], math_op, nums[1])
    else:
        logging.warning("Unknown operator: {0}".format(operator))
        return None

    # Set arithmetic expression as query key
    result.qkey = s

    # Run eval on expression
    res: float = eval(s, eval_globals, {})

    if isinstance(res, float):
        # Convert result to Icelandic decimal format
        answer = iceformat_float(res)
    else:
        answer = str(res)

    response = dict(answer=answer, result=res)
    voice_answer = "{0} er {1}".format(desc, answer)

    return response, answer, voice_answer


def pi_answer(q: Query, result: Result) -> AnswerTuple:
    """ Define pi (π) """
    answer = "Talan π („pí“) er stærðfræðilegi fastinn 3,14159265359 eða þar um bil."
    voice = "Talan pí er stærðfræðilegi fastinn 3,14159265359 eða þar um bil."
    response = dict(answer=answer, result=math.pi)
    q.set_context(dict(result=3.14159265359))
    return response, answer, voice


def sentence(state: QueryStateDict, result: Result) -> None:
    """ Called when sentence processing is complete """
    q = state["query"]
    if "qtype" in result:
        # Successfully matched a query type
        q.set_qtype(result.qtype)

        try:
            r: Optional[AnswerTuple]
            if result.qtype == "PI":
                r = pi_answer(q, result)
            else:
                r = calc_arithmetic(q, result)
            if r is not None:
                q.set_answer(*r)
                q.set_key(result.get("qkey"))
                if "result" in r[0]:
                    # Pass the result into a query context having
                    # the 'result' property
                    res: float = cast(Any, r[0])["result"]
                    ctx = cast(ContextDict, dict(result=res))
                    q.set_context(ctx)
            else:
                raise Exception("Failed to answer arithmetic query")
        except Exception as e:
            logging.warning("Exception in arithmetic module: {0}".format(e))
            q.set_error("E_EXCEPTION: {0}".format(e))
    else:
        q.set_error("E_QUERY_NOT_UNDERSTOOD")<|MERGE_RESOLUTION|>--- conflicted
+++ resolved
@@ -291,11 +291,7 @@
 QArMultiplicationOperator_nf → "sinnum" | "x"
 QArMultiplicationOperator_þgf → "margfaldað" "með" | "margfaldaðir" "með"
 
-<<<<<<< HEAD
-QArDivisionOperator_þgf → "deilt" "með" | "skipt" "með" # | "/"
-=======
 QArDivisionOperator_þgf → "deilt" "með" | "skipt" "með" | "/"
->>>>>>> 6c449d1e
 
 QArSum → QArSumOperator QArNumberWordAny "og" QArNumberWordAny
 QArMult → QArMultOperator QArNumberWord_nf
