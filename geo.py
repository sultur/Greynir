--- conflicted
+++ resolved
@@ -209,12 +209,9 @@
         "Sameinuðu Arabísku Furstadæmin": "AE",
         "Norður-Súdan": "SD",
         "Taiwan": "TW",
-<<<<<<< HEAD
         "Litáen": "LT",  # Bæði Litháen og Litáen í BÍN
-=======
         "Mexico": "MX",
         "Vietnam": "VN",
->>>>>>> 8f7658d8
     }
 }
 
