--- conflicted
+++ resolved
@@ -733,23 +733,4 @@
         if success:
             return better_jsonify(valid=True, msg="Registered sonos code")
 
-<<<<<<< HEAD
-=======
-    return better_jsonify(valid=False, errmsg="Error registering sonos code.")
-
-
-def sonos_code(version: int = 1) -> Response:
-    print("sonos code")
-    args = request.args
-    client_id = args.get("state")
-    code = args.get("code")
-    code = {"spotify": {"credentials": {"code": code}}}
-    if client_id and code:
-        success = QueryObject.store_query_data(
-            client_id, "iot_speakers", code, update_in_place=True
-        )
-        if success:
-            return better_jsonify(valid=True, msg="Registered sonos code")
-
->>>>>>> d9e84097
     return better_jsonify(valid=False, errmsg="Error registering sonos code.")