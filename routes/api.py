"""

    Reynir: Natural language processing for Icelandic

    Copyright (C) 2019 Miðeind ehf.

       This program is free software: you can redistribute it and/or modify
       it under the terms of the GNU General Public License as published by
       the Free Software Foundation, either version 3 of the License, or
       (at your option) any later version.
       This program is distributed in the hope that it will be useful,
       but WITHOUT ANY WARRANTY; without even the implied warranty of
       MERCHANTABILITY or FITNESS FOR A PARTICULAR PURPOSE.  See the
       GNU General Public License for more details.

    You should have received a copy of the GNU General Public License
    along with this program.  If not, see http://www.gnu.org/licenses/.


    API routes
    Note: All routes ending with .api are configured not to be cached by nginx

"""

from . import routes, better_jsonify, text_from_request, bool_from_request, restricted
from . import _MAX_URL_LENGTH, _MAX_UUID_LENGTH
from flask import request, current_app
import werkzeug
from tnttagger import ifd_tag
from db import SessionContext
from db.models import ArticleTopic
from treeutil import TreeUtility
from correct import check_grammar
from reynir.binparser import canonicalize_token
from article import Article as ArticleProxy
from query import process_query
from doc import SUPPORTED_DOC_MIMETYPES, MIMETYPE_TO_DOC_CLASS
from speech import get_synthesized_text_url
import logging


_MAX_QUERY_LENGTH = 512


@routes.route("/ifdtag.api", methods=["GET", "POST"])
@routes.route("/ifdtag.api/v<int:version>", methods=["GET", "POST"])
def ifdtag_api(version=1):
    """ API to parse text and return IFD tagged tokens in a simple and sparse JSON format """
    if not (1 <= version <= 1):
        # Unsupported version
        return better_jsonify(valid=False, reason="Unsupported version")

    try:
        text = text_from_request(request)
    except:
        return better_jsonify(valid=False, reason="Invalid request")

    pgs = ifd_tag(text)

    return better_jsonify(valid=bool(pgs), result=pgs)


@routes.route("/analyze.api", methods=["GET", "POST"])
@routes.route("/analyze.api/v<int:version>", methods=["GET", "POST"])
def analyze_api(version=1):
    """ Analyze text manually entered by the user, i.e. not coming from an article.
        This is a lower level API used by the Greynir web front-end. """
    if not (1 <= version <= 1):
        return better_jsonify(valid=False, reason="Unsupported version")
    # try:
    text = text_from_request(request)
    # except:
    #     return better_jsonify(valid=False, reason="Invalid request")
    with SessionContext(commit=True) as session:
        pgs, stats, register = TreeUtility.tag_text(session, text, all_names=True)
    # Return the tokens as a JSON structure to the client
    return better_jsonify(valid=True, result=pgs, stats=stats, register=register)


@routes.route("/correct.api", methods=["GET", "POST"])
@routes.route("/correct.api/v<int:version>", methods=["GET", "POST"])
@restricted
def correct_api(version=1):
    """ Correct text manually entered by the user, i.e. not coming from an article.
        This is a lower level API used by the Greynir web front-end. """
    if not (1 <= version <= 1):
        return better_jsonify(valid=False, reason="Unsupported version")

    file = request.files.get("file")
    if file is not None:
        # file is a Werkzeug FileStorage object
        mimetype = file.content_type
        if mimetype not in SUPPORTED_DOC_MIMETYPES:
            return better_jsonify(valid=False, reason="File type not supported")

        # Create document object from file and extract text
        try:
            # Instantiate appropriate class for mime type from file data
            # filename = werkzeug.secure_filename(file.filename)
            doc_class = MIMETYPE_TO_DOC_CLASS[mimetype]
            doc = doc_class(file.read())
            text = doc.extract_text()
        except Exception as e:
            logging.warning("Exception in correct_api(): {0}".format(e))
            return better_jsonify(valid=False, reason="Error reading file")
    else:
        try:
            text = text_from_request(request)
        except Exception as e:
            logging.warning("Exception in correct_api(): {0}".format(e))
            return better_jsonify(valid=False, reason="Invalid request")

    pgs, stats = check_grammar(text)

    # Return the annotated paragraphs/sentences and stats
    # in a JSON structure to the client
    return better_jsonify(valid=True, result=pgs, stats=stats, text=text)


@routes.route("/postag.api", methods=["GET", "POST"])
@routes.route("/postag.api/v<int:version>", methods=["GET", "POST"])
def postag_api(version=1):
    """ API to parse text and return POS tagged tokens in a verbose JSON format """
    if not (1 <= version <= 1):
        # Unsupported version
        return better_jsonify(valid=False, reason="Unsupported version")

    try:
        text = text_from_request(request)
    except:
        return better_jsonify(valid=False, reason="Invalid request")

    with SessionContext(commit=True) as session:
        pgs, stats, register = TreeUtility.tag_text(session, text, all_names=True)
        # Amalgamate the result into a single list of sentences
        if pgs:
            # Only process the first paragraph, if there are many of them
            if len(pgs) == 1:
                pgs = pgs[0]
            else:
                # More than one paragraph: gotta concatenate 'em all
                pa = []
                for pg in pgs:
                    pa.extend(pg)
                pgs = pa
        for sent in pgs:
            # Transform the token representation into a
            # nice canonical form for outside consumption
            # err = any("err" in t for t in sent)
            for t in sent:
                canonicalize_token(t)

    # Return the tokens as a JSON structure to the client
    return better_jsonify(valid=True, result=pgs, stats=stats, register=register)


@routes.route("/parse.api", methods=["GET", "POST"])
@routes.route("/parse.api/v<int:version>", methods=["GET", "POST"])
def parse_api(version=1):
    """ API to parse text and return POS tagged tokens in JSON format """
    if not (1 <= version <= 1):
        # Unsupported version
        return better_jsonify(valid=False, reason="Unsupported version")

    try:
        text = text_from_request(request)
    except:
        return better_jsonify(valid=False, reason="Invalid request")

    with SessionContext(commit=True) as session:
        pgs, stats, register = TreeUtility.parse_text(session, text, all_names=True)
        # In this case, we should always get a single paragraph back
        if pgs:
            # Only process the first paragraph, if there are many of them
            if len(pgs) == 1:
                pgs = pgs[0]
            else:
                # More than one paragraph: gotta concatenate 'em all
                pa = []
                for pg in pgs:
                    pa.extend(pg)
                pgs = pa

    # Return the tokens as a JSON structure to the client
    return better_jsonify(valid=True, result=pgs, stats=stats, register=register)


@routes.route("/article.api", methods=["GET", "POST"])
@routes.route("/article.api/v<int:version>", methods=["GET", "POST"])
def article_api(version=1):
    """ Obtain information about an article, given its URL or id """

    if not (1 <= version <= 1):
        return better_jsonify(valid=False, reason="Unsupported version")

    if request.method == "GET":
        url = request.args.get("url")
        uuid = request.args.get("id")
    else:
        url = request.form.get("url")
        uuid = request.form.get("id")
    if url:
        url = url.strip()[0:_MAX_URL_LENGTH]
    if uuid:
        uuid = uuid.strip()[0:_MAX_UUID_LENGTH]
    if url:
        # URL has priority, if both are specified
        uuid = None
    if not url and not uuid:
        return better_jsonify(valid=False, reason="No url or id specified in query")

    with SessionContext(commit=True) as session:

        if uuid:
            a = ArticleProxy.load_from_uuid(uuid, session)
        elif url.startswith("http:") or url.startswith("https:"):
            a = ArticleProxy.load_from_url(url, session)
        else:
            a = None

        if a is None:
            return better_jsonify(valid=False, reason="Article not found")

        if a.html is None:
            return better_jsonify(valid=False, reason="Unable to fetch article")

        # Prepare the article for display
        a.prepare(session)
        register = a.create_register(session, all_names=True)
        # Fetch names of article topics, if any
        topics = (
            session.query(ArticleTopic).filter(ArticleTopic.article_id == a.uuid).all()
        )
        topics = [dict(name=t.topic.name, id=t.topic.identifier) for t in topics]

    return better_jsonify(
        valid=True,
        url=a.url,
        id=a.uuid,
        heading=a.heading,
        author=a.author,
        ts=a.timestamp.isoformat()[0:19],
        num_sentences=a.num_sentences,
        num_parsed=a.num_parsed,
        ambiguity=a.ambiguity,
        register=register,
        topics=topics,
    )


@routes.route("/reparse.api", methods=["POST"])
@routes.route("/reparse.api/v<int:version>", methods=["POST"])
def reparse_api(version=1):
    """ Reparse an already parsed and stored article with a given UUID """
    if not (1 <= version <= 1):
        return better_jsonify(valid="False", reason="Unsupported version")

    uuid = request.form.get("id", "").strip()[0:_MAX_UUID_LENGTH]
    tokens = None
    register = {}
    stats = {}

    with SessionContext(commit=True) as session:
        # Load the article
        a = ArticleProxy.load_from_uuid(uuid, session)
        if a is not None:
            # Found: Parse it (with a fresh parser) and store the updated version
            a.parse(session, verbose=True, reload_parser=True)
            # Save the tokens
            tokens = a.tokens
            # Build register of person names
            register = a.create_register(session)
            stats = dict(
                num_tokens=a.num_tokens,
                num_sentences=a.num_sentences,
                num_parsed=a.num_parsed,
                ambiguity=a.ambiguity,
            )

    # Return the tokens as a JSON structure to the client,
    # along with a name register and article statistics
    return better_jsonify(valid=True, result=tokens, register=register, stats=stats)


@routes.route("/query.api", methods=["GET", "POST"])
@routes.route("/query.api/v<int:version>", methods=["GET", "POST"])
def query_api(version=1):
    """ Respond to a query string """

    if not (1 <= version <= 1):
        return better_jsonify(valid=False, reason="Unsupported version")

    # If voice is set, return a voice-friendly string
    voice = bool_from_request(request, "voice")
    if request.method == "GET":
        q = request.args.get("q", "")
    else:
        q = request.form.get("q", "")
    q = q.strip()[0:_MAX_QUERY_LENGTH]

    # Auto-uppercasing can be turned off by sending autouppercase: false in the query JSON
    auto_uppercase = bool_from_request(request, "autouppercase", True)
<<<<<<< HEAD
    result = dict()
    ql = q.lower()

    if ql in _SPECIAL_QUERIES or (ql + "?") in _SPECIAL_QUERIES:
        result["valid"] = True
        result["qtype"] = "Special"
        result["q"] = q
        if ql in _SPECIAL_QUERIES:
            response = _SPECIAL_QUERIES[ql]
        else:
            response = _SPECIAL_QUERIES[ql + "?"]
        if voice:
            # Asking for a voice answer: provide it, if available
            if "voice" in response:
                result["response"] = response["voice"]
            else:
                result["response"] = response["answer"]
        else:
            result["response"] = { "answer": response["answer"] }
    else:
        with SessionContext(commit=True) as session:

            toklist = tokenize(
                q, auto_uppercase=q.islower() if auto_uppercase else False
            )
            toklist = list(recognize_entities(toklist, enclosing_session=session))

            actual_q = correct_spaces(" ".join(t.txt for t in toklist if t.txt))

            # if Settings.DEBUG:
            #     # Log the query string as seen by the parser
            #     print("Query is: '{0}'".format(actual_q))

            # Try to parse and process as a query
            try:
                is_query = process_query(session, toklist, result, voice)
            except AssertionError:
                raise
            except:
                is_query = False
=======
>>>>>>> 49fcaec4

    result = process_query(q, voice, auto_uppercase)

    # Append synthesised speech audio file URL
    if voice and "response" in result:
        url = get_synthesized_text_url(result["response"])
        if url:
            result["audio"] = url


    return better_jsonify(**result)<|MERGE_RESOLUTION|>--- conflicted
+++ resolved
@@ -300,57 +300,13 @@
 
     # Auto-uppercasing can be turned off by sending autouppercase: false in the query JSON
     auto_uppercase = bool_from_request(request, "autouppercase", True)
-<<<<<<< HEAD
-    result = dict()
-    ql = q.lower()
-
-    if ql in _SPECIAL_QUERIES or (ql + "?") in _SPECIAL_QUERIES:
-        result["valid"] = True
-        result["qtype"] = "Special"
-        result["q"] = q
-        if ql in _SPECIAL_QUERIES:
-            response = _SPECIAL_QUERIES[ql]
-        else:
-            response = _SPECIAL_QUERIES[ql + "?"]
-        if voice:
-            # Asking for a voice answer: provide it, if available
-            if "voice" in response:
-                result["response"] = response["voice"]
-            else:
-                result["response"] = response["answer"]
-        else:
-            result["response"] = { "answer": response["answer"] }
-    else:
-        with SessionContext(commit=True) as session:
-
-            toklist = tokenize(
-                q, auto_uppercase=q.islower() if auto_uppercase else False
-            )
-            toklist = list(recognize_entities(toklist, enclosing_session=session))
-
-            actual_q = correct_spaces(" ".join(t.txt for t in toklist if t.txt))
-
-            # if Settings.DEBUG:
-            #     # Log the query string as seen by the parser
-            #     print("Query is: '{0}'".format(actual_q))
-
-            # Try to parse and process as a query
-            try:
-                is_query = process_query(session, toklist, result, voice)
-            except AssertionError:
-                raise
-            except:
-                is_query = False
-=======
->>>>>>> 49fcaec4
 
     result = process_query(q, voice, auto_uppercase)
 
-    # Append synthesised speech audio file URL
-    if voice and "response" in result:
+    # Get URL for response as synthesized speech audio
+    if voice and "response" in result and result["response"]:
         url = get_synthesized_text_url(result["response"])
         if url:
             result["audio"] = url
 
-
     return better_jsonify(**result)