--- conflicted
+++ resolved
@@ -102,7 +102,6 @@
     return render_template("analysis.html", title="Málgreining", default_text=txt)
 
 
-<<<<<<< HEAD
 class IotSupportedTOMLStructure(TypedDict):
     """Structure of the iot_supported TOML file."""
 
@@ -157,8 +156,6 @@
     )
 
 
-=======
->>>>>>> b95a8eb1
 MAX_SIM_ARTICLES = 10  # Display at most 10 similarity matches
 
 
