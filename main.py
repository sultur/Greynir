#!/usr/bin/env python
"""

    Reynir: Natural language processing for Icelandic

    Web server main module

    Copyright (C) 2018 Miðeind ehf.

       This program is free software: you can redistribute it and/or modify
       it under the terms of the GNU General Public License as published by
       the Free Software Foundation, either version 3 of the License, or
       (at your option) any later version.
       This program is distributed in the hope that it will be useful,
       but WITHOUT ANY WARRANTY; without even the implied warranty of
       MERCHANTABILITY or FITNESS FOR A PARTICULAR PURPOSE.  See the
       GNU General Public License for more details.

    You should have received a copy of the GNU General Public License
    along with this program.  If not, see http://www.gnu.org/licenses/.


    This module is written in Python 3 and is compatible with PyPy3.

    This is the main module of the Greynir web server. It uses Flask
    as its templating and web server engine. In production, this module is
    typically run inside Gunicorn (using servlets) under nginx or a
    compatible WSGi HTTP(S) server. For development, it can be run
    directly from the command line and accessed through port 5000.

"""

import sys
import os
import time
import random
import re
import logging
import json
from datetime import datetime, timedelta
from functools import wraps
from decimal import Decimal

from flask import Flask
from flask import render_template, make_response, jsonify, redirect, url_for
from flask import request, send_from_directory
from flask.wrappers import Response
from flask_caching import Cache

import reynir
from reynir import correct_spaces
from reynir.bindb import BIN_Db
from reynir.binparser import canonicalize_token
from reynir.fastparser import Fast_Parser, ParseForestFlattener
<<<<<<< HEAD
from reynir.bintokenizer import tokenize

import reynir_correct

from settings import Settings, ConfigError, changedlocale
from nertokenizer import recognize_entities
=======

import reynir_correct
from reynir_correct import tokenize

from settings import Settings, ConfigError, changedlocale
from nertokenizer import tokenize_and_recognize
>>>>>>> af9a0419
from article import Article as ArticleProxy
from treeutil import TreeUtility
from scraperdb import (
    SessionContext,
    desc,
    dbfunc,
    Root,
    Person,
    Article,
    ArticleTopic,
    Topic,
    Entity,
    GenderQuery,
    StatsQuery,
    ChartsQuery,
)
from query import Query
from search import Search
from images import get_image_url, update_broken_image_url, blacklist_image_url
from tnttagger import ifd_tag


# Initialize Flask framework

app = Flask(__name__)
app.config["JSON_AS_ASCII"] = False  # We're fine with using Unicode/UTF-8
app.config["TEMPLATES_AUTO_RELOAD"] = True
cache = Cache(app, config={"CACHE_TYPE": "simple"})

from flask import current_app


def debug():
    # Call this to trigger the Flask debugger on purpose
    assert current_app.debug == False, "Don't panic! You're here by request of debug()"


# Utilities for Flask/Jinja2 formatting of numbers using the Icelandic locale


def make_pattern(rep_dict):
    return re.compile("|".join([re.escape(k) for k in rep_dict.keys()]), re.M)


def multiple_replace(string, rep_dict, pattern=None):
    """ Perform multiple simultaneous replacements within string """
    if pattern is None:
        pattern = make_pattern(rep_dict)
    return pattern.sub(lambda x: rep_dict[x.group(0)], string)


_REP_DICT_IS = {",": ".", ".": ","}
_PATTERN_IS = make_pattern(_REP_DICT_IS)


@app.template_filter("format_is")
def format_is(r, decimals=0):
    """ Flask/Jinja2 template filter to format a number for the Icelandic locale """
    fmt = "{0:,." + str(decimals) + "f}"
    return multiple_replace(fmt.format(float(r)), _REP_DICT_IS, _PATTERN_IS)


@app.template_filter("format_ts")
def format_ts(ts):
    """ Flask/Jinja2 template filter to format a timestamp """
    return str(ts)[0:19]


# Flask cache busting for static .css and .js files


@app.url_defaults
def hashed_url_for_static_file(endpoint, values):
    """ Add a ?h=XXX parameter to URLs for static .js and .css files,
        where XXX is calculated from the file timestamp """
    if "static" == endpoint or endpoint.endswith(".static"):
        filename = values.get("filename")
        if filename and (filename.endswith(".js") or filename.endswith(".css")):
            if "." in endpoint:  # has higher priority
                blueprint = endpoint.rsplit(".", 1)[0]
            else:
                blueprint = request.blueprint  # can be None too

            if blueprint:
                static_folder = app.blueprints[blueprint].static_folder
            else:
                static_folder = app.static_folder

            param_name = "h"
            while param_name in values:
                param_name = "_" + param_name
            values[param_name] = static_file_hash(os.path.join(static_folder, filename))


def static_file_hash(filename):
    """ Obtain a timestamp for the given file """
    return int(os.stat(filename).st_mtime)


# Miscellaneous utility stuff


def max_age(seconds):
    """ Caching decorator for Flask - augments response with a max-age cache header """

    def decorator(f):
        @wraps(f)
        def decorated_function(*args, **kwargs):
            resp = f(*args, **kwargs)
            if not isinstance(resp, Response):
                resp = make_response(resp)
            resp.cache_control.max_age = seconds
            return resp

        return decorated_function

    return decorator


def get_json_bool(rq, name, default=False):
    """ Get a boolean from JSON encoded in a request form """
    b = rq.form.get(name)
    if b is None:
        b = rq.args.get(name)
    if b is None:
        # Not present in the form: return the default
        return default
    return isinstance(b, str) and b == "true"


def better_jsonify(**kwargs):
    """ Ensure that the Content-Type header includes 'charset=utf-8' """
    resp = jsonify(**kwargs)
    resp.headers["Content-Type"] = "application/json; charset=utf-8"
    return resp


# Default text shown in the URL/text box
_DEFAULT_TEXTS = [
    "Hver gegnir starfi seðlabankastjóra?",
    "Hvað er HeForShe?",
    "Hver er Valgerður Bjarnadóttir?",
    "Hver er borgarstjóri?",
    "Hver er formaður Öryrkjabandalagsins?",
    "Hvað er Wintris?",
    "Hver er Vigdís Finnbogadóttir?",
    "Hver er Kristján Eldjárn?",
    "Hver er forstjóri Landsvirkjunar?",
    "Hver gegnir starfi forstjóra Orkuveitu Reykjavíkur?",
    "Hver er þjóðleikhússtjóri?",
    "Hver er fyrirliði íslenska landsliðsins?",
    "Hver er forsetaframbjóðandi?",
    "Hver er forseti Finnlands?",
    "Hver hefur verið aðstoðarmaður forsætisráðherra?",
    "Hver er forstjóri Google?",
    "Hvað er UNESCO?",
    "Hver er Íslandsmeistari í golfi?",
]

# Default number of top news items to show in front page list
_TOP_NEWS_LENGTH = 20

# Default number of top persons to show in front page list
_TOP_PERSONS_LENGTH = 20

# Maximum length of incoming GET/POST parameters
_MAX_URL_LENGTH = 512
_MAX_UUID_LENGTH = 36
_MAX_TEXT_LENGTH = 8192
_MAX_TEXT_LENGTH_VIA_URL = 512
_MAX_QUERY_LENGTH = 512


def top_news(topic=None, offset=0, limit=_TOP_NEWS_LENGTH):
    """ Return a list of articles (with a particular topic) in
        chronologically reversed order. """
    toplist = []
    topdict = dict()

    with SessionContext(commit=True) as session:

        q = (
            session.query(Article)
            .join(Root)
            .filter(Article.tree != None)
            .filter(Article.timestamp != None)
            .filter(Article.timestamp <= datetime.utcnow())
            .filter(Article.heading > "")
            .filter(Article.num_sentences > 0)
            .filter(Root.visible == True)
        )

        if topic is not None:
            # Filter by topic identifier
            q = q.join(ArticleTopic).join(Topic).filter(Topic.identifier == topic)

        q = q.order_by(desc(Article.timestamp)).offset(offset).limit(limit)

        class ArticleDisplay:
            """ Utility class to carry information about an article to the web template """

            def __init__(
                self,
                heading,
                timestamp,
                url,
                uuid,
                num_sentences,
                num_parsed,
                icon,
                localized_date,
                source,
            ):
                self.heading = heading
                self.timestamp = timestamp
                self.url = url
                self.uuid = uuid
                self.num_sentences = num_sentences
                self.num_parsed = num_parsed
                self.icon = icon
                self.localized_date = localized_date
                self.source = source

            @property
            def width(self):
                """ The ratio of parsed sentences to the total number of sentences,
                    expressed as a percentage string """
                if self.num_sentences == 0:
                    return "0%"
                return "{0}%".format((100 * self.num_parsed) // self.num_sentences)

            @property
            def time(self):
                return self.timestamp.isoformat()[11:16]

            @property
            def date(self):
                if datetime.today().year == self.timestamp.year:
                    return self.localized_date
                return self.fulldate

            @property
            def fulldate(self):
                return self.localized_date + self.timestamp.strftime(" %Y")

        with changedlocale(category="LC_TIME"):
            for a in q:
                # Instantiate article objects from results
                source = a.root.domain
                icon = source + ".png"
                locdate = a.timestamp.strftime("%-d. %b")

                d = ArticleDisplay(
                    heading=a.heading,
                    timestamp=a.timestamp,
                    url=a.url,
                    uuid=a.id,
                    num_sentences=a.num_sentences,
                    num_parsed=a.num_parsed,
                    icon=icon,
                    localized_date=locdate,
                    source=source,
                )
                toplist.append(d)

    return toplist


def top_persons(limit=_TOP_PERSONS_LENGTH):
    """ Return a list of names and titles appearing recently in the news """
    toplist = dict()
    MAX_TITLE_LENGTH = 64

    with SessionContext(commit=True) as session:

        q = (
            session.query(Person.name, Person.title, Person.article_url, Article.id)
            .join(Article)
            .join(Root)
            .filter(Root.visible)
            .order_by(desc(Article.timestamp))[
                0 : limit * 2
            ]  # Go through up to 2 * N records
        )

        def is_better_title(new_title, old_title):
            len_new = len(new_title)
            len_old = len(old_title)
            if len_old >= MAX_TITLE_LENGTH:
                # Too long: we want a shorter one
                return len_new < len_old
            if len_new >= MAX_TITLE_LENGTH:
                # This one is too long: we don't want it
                return False
            # Otherwise, longer is better
            return len_new > len_old

        with BIN_Db.get_db() as bindb:
            for p in q:
                # Insert the name into the list if it's not already there,
                # or if the new title is longer than the previous one
                if p.name not in toplist or is_better_title(
                    p.title, toplist[p.name][0]
                ):
                    toplist[p.name] = (
                        correct_spaces(p.title),
                        p.article_url,
                        p.id,
                        bindb.lookup_name_gender(p.name),
                    )
                    if len(toplist) >= limit:
                        # We now have as many names as we initially wanted: terminate the loop
                        break

    with changedlocale() as strxfrm:
        # Convert the dictionary to a sorted list of dicts
        return sorted(
            [
                dict(name=name, title=tu[0], gender=tu[3], url=tu[1], uuid=tu[2])
                for name, tu in toplist.items()
            ],
            key=lambda x: strxfrm(x["name"]),
        )


def chart_stats(session=None, num_days=7):
    """ Return scraping and parsing stats for charts """

    # TODO: This should be put in a column in the roots table
    colors = {
        "Kjarninn": "#f17030",
        "RÚV": "#dcdcdc",
        "Vísir": "#3d6ab9",
        "Morgunblaðið": "#020b75",
        "Eyjan": "#ca151c",
        "Kvennablaðið": "#900000",
    }

    today = datetime.utcnow().replace(hour=0, minute=0, second=0, microsecond=0)
    labels = []
    sources = {}
    parsed_data = []

    # Get article count for each source for each day
    with changedlocale(category="LC_TIME"):
        for n in range(0, num_days):
            days_back = num_days - n - 1
            start = today - timedelta(days=days_back)
            end = today - timedelta(days=days_back - 1)

            # Generate label
            if start < today - timedelta(days=6):
                labels.append(start.strftime("%-d. %b"))
            else:
                labels.append(start.strftime("%A"))

            sent = 0
            parsed = 0

            # Get article count per source for day
            # Also collect parsing stats
            q = ChartsQuery.period(start, end, enclosing_session=session)
            for (name, cnt, s, p) in q:
                sources.setdefault(name, []).append(cnt)
                sent += s
                parsed += p

            percent = round((parsed / sent) * 100, 2) if sent else 0
            parsed_data.append(percent)

    # Create datasets for bar chart
    datasets = []
    for k, v in sorted(sources.items()):
        color = colors.get(k, "#000")
        datasets.append({"label": k, "backgroundColor": color, "data": v})

    return {
        "scraped": {"labels": labels, "datasets": datasets},
        "parsed": {"labels": labels, "datasets": [{"data": parsed_data}]},
    }


def process_query(session, toklist, result):
    """ Check whether the parse tree is describes a query, and if so, execute the query,
        store the query answer in the result dictionary and return True """
    q = Query(session)
    if not q.parse(toklist, result):
        if Settings.DEBUG:
            print("Unable to parse query, error {0}".format(q.error()))
        result["error"] = q.error()
        return False
    if not q.execute():
        # This is a query, but its execution failed for some reason: return the error
        if Settings.DEBUG:
            print("Unable to execute query, error {0}".format(q.error()))
        result["error"] = q.error()
        return True
    # Successful query: return the answer in response
    result["response"] = q.answer()
    # ...and the query type, as a string ('Person', 'Entity', 'Title' etc.)
    result["qtype"] = qt = q.qtype()
    result["key"] = q.key()
    if qt == "Person":
        # For a person query, add an image (if available)
        img = get_image_url(q.key(), enclosing_session=session)
        if img is not None:
            result["image"] = dict(
                src=img.src,
                width=img.width,
                height=img.height,
                link=img.link,
                origin=img.origin,
                name=img.name,
            )
    return True


def text_from_request(request):
    """ Return text passed in a HTTP request, either using GET or POST """
    if request.method == "POST":
        if request.headers["Content-Type"] == "text/plain":
            # This API accepts plain text POSTs, UTF-8 encoded.
            # Example usage:
            # curl -d @example.txt https://greynir.is/postag.api --header "Content-Type: text/plain"
            text = request.data.decode("utf-8")
        else:
            # This API also accepts form/url-encoded requests:
            # curl -d "text=Í dag er ágætt veður en mikil hálka er á götum." https://greynir.is/postag.api
            text = request.form.get("text", "")
    else:
        text = request.args.get("t", "")
    return text[0:_MAX_TEXT_LENGTH]


# Note: Endpoints ending with .api are configured not to be cached by nginx
@app.route("/analyze.api", methods=["GET", "POST"])
@app.route("/analyze.api/v<int:version>", methods=["GET", "POST"])
def analyze_api(version=1):
    """ Analyze text manually entered by the user, i.e. not coming from an article.
        This is a lower level API used by the Greynir web front-end. """
    if not (1 <= version <= 1):
        return better_jsonify(valid=False, reason="Unsupported version")

    try:
        text = text_from_request(request)
    except:
        return better_jsonify(valid=False, reason="Invalid request")

    # !!! TODO Get correction switch from analysis.html
    with SessionContext(commit=True) as session:
        pgs, stats, register = TreeUtility.tag_text(session, text, correct=True)
    # Return the tokens as a JSON structure to the client
    return better_jsonify(valid=True, result=pgs, stats=stats, register=register)


# Note: Endpoints ending with .api are configured not to be cached by nginx
@app.route("/postag.api", methods=["GET", "POST"])
@app.route("/postag.api/v<int:version>", methods=["GET", "POST"])
def postag_api(version=1):
    """ API to parse text and return POS tagged tokens in a verbose JSON format """
    if not (1 <= version <= 1):
        # Unsupported version
        return better_jsonify(valid=False, reason="Unsupported version")

    try:
        text = text_from_request(request)
    except:
        return better_jsonify(valid=False, reason="Invalid request")

    with SessionContext(commit=True) as session:
        pgs, stats, register = TreeUtility.tag_text(session, text, all_names=True)
        # Amalgamate the result into a single list of sentences
        if pgs:
            # Only process the first paragraph, if there are many of them
            if len(pgs) == 1:
                pgs = pgs[0]
            else:
                # More than one paragraph: gotta concatenate 'em all
                pa = []
                for pg in pgs:
                    pa.extend(pg)
                pgs = pa
        for sent in pgs:
            # Transform the token representation into a
            # nice canonical form for outside consumption
            err = any("err" in t for t in sent)
            for t in sent:
                canonicalize_token(t)

    # Return the tokens as a JSON structure to the client
    return better_jsonify(valid=True, result=pgs, stats=stats, register=register)


# Note: Endpoints ending with .api are configured not to be cached by nginx
@app.route("/ifdtag.api", methods=["GET", "POST"])
@app.route("/ifdtag.api/v<int:version>", methods=["GET", "POST"])
def ifdtag_api(version=1):
    """ API to parse text and return IFD tagged tokens in a simple and sparse JSON format """
    if not (1 <= version <= 1):
        # Unsupported version
        return better_jsonify(valid=False, reason="Unsupported version")

    try:
        text = text_from_request(request)
    except:
        return better_jsonify(valid=False, reason="Invalid request")

    pgs = ifd_tag(text)

    return better_jsonify(valid=bool(pgs), result=pgs)


# Note: Endpoints ending with .api are configured not to be cached by nginx
@app.route("/parse.api", methods=["GET", "POST"])
@app.route("/parse.api/v<int:version>", methods=["GET", "POST"])
def parse_api(version=1):
    """ API to parse text and return POS tagged tokens in JSON format """
    if not (1 <= version <= 1):
        # Unsupported version
        return better_jsonify(valid=False, reason="Unsupported version")

    try:
        text = text_from_request(request)
    except:
        return better_jsonify(valid=False, reason="Invalid request")

    with SessionContext(commit=True) as session:
        pgs, stats, register = TreeUtility.parse_text(session, text, all_names=True)
        # In this case, we should always get a single paragraph back
        if pgs:
            # Only process the first paragraph, if there are many of them
            if len(pgs) == 1:
                pgs = pgs[0]
            else:
                # More than one paragraph: gotta concatenate 'em all
                pa = []
                for pg in pgs:
                    pa.extend(pg)
                pgs = pa

    # Return the tokens as a JSON structure to the client
    return better_jsonify(valid=True, result=pgs, stats=stats, register=register)


@app.route("/article.api", methods=["GET", "POST"])
@app.route("/article.api/v<int:version>", methods=["GET", "POST"])
def article_api(version=1):
    """ Obtain information about an article, given its URL or id """

    if not (1 <= version <= 1):
        return better_jsonify(valid=False, reason="Unsupported version")

    if request.method == "GET":
        url = request.args.get("url")
        uuid = request.args.get("id")
    else:
        url = request.form.get("url")
        uuid = request.form.get("id")
    if url:
        url = url.strip()[0:_MAX_URL_LENGTH]
    if uuid:
        uuid = uuid.strip()[0:_MAX_UUID_LENGTH]
    if url:
        # URL has priority, if both are specified
        uuid = None
    if not url and not uuid:
        return better_jsonify(valid=False, reason="No url or id specified in query")

    with SessionContext(commit=True) as session:

        if uuid:
            a = ArticleProxy.load_from_uuid(uuid, session)
        elif url.startswith("http:") or url.startswith("https:"):
            a = ArticleProxy.load_from_url(url, session)
        else:
            a = None

        if a is None:
            return better_jsonify(valid=False, reason="Article not found")

        if a.html is None:
            return better_jsonify(valid=False, reason="Unable to fetch article")

        # Prepare the article for display
        a.prepare(session)
        register = a.create_register(session, all_names=True)
        # Fetch names of article topics, if any
        topics = (
            session.query(ArticleTopic).filter(ArticleTopic.article_id == a.uuid).all()
        )
        topics = [dict(name=t.topic.name, id=t.topic.identifier) for t in topics]

    return better_jsonify(
        valid=True,
        url=a.url,
        id=a.uuid,
        heading=a.heading,
        author=a.author,
        ts=a.timestamp.isoformat()[0:19],
        num_sentences=a.num_sentences,
        num_parsed=a.num_parsed,
        ambiguity=a.ambiguity,
        register=register,
        topics=topics,
    )


# Note: Endpoints ending with .api are configured not to be cached by nginx
@app.route("/reparse.api", methods=["POST"])
@app.route("/reparse.api/v<int:version>", methods=["POST"])
def reparse_api(version=1):
    """ Reparse an already parsed and stored article with a given UUID """
    if not (1 <= version <= 1):
        return better_jsonify(valid="False", reason="Unsupported version")

    uuid = request.form.get("id", "").strip()[0:_MAX_UUID_LENGTH]
    tokens = None
    register = {}
    stats = {}

    with SessionContext(commit=True) as session:
        # Load the article
        a = ArticleProxy.load_from_uuid(uuid, session)
        if a is not None:
            # Found: Parse it (with a fresh parser) and store the updated version
            a.parse(session, verbose=True, reload_parser=True)
            # Save the tokens
            tokens = a.tokens
            # Build register of person names
            register = a.create_register(session)
            stats = dict(
                num_tokens=a.num_tokens,
                num_sentences=a.num_sentences,
                num_parsed=a.num_parsed,
                ambiguity=a.ambiguity,
            )

    # Return the tokens as a JSON structure to the client,
    # along with a name register and article statistics
    return better_jsonify(valid=True, result=tokens, register=register, stats=stats)


# Frivolous fun stuff

_SPECIAL_QUERIES = {
    "er þetta spurning?": {"answer": "Er þetta svar?"},
    "er þetta svar?": {"answer": "Er þetta spurning?"},
    "hvað er svarið?": {"answer": "42."},
    "hvert er svarið?": {"answer": "42."},
    "veistu allt?": {"answer": "Nei."},
    "hvað veistu?": {"answer": "Spurðu mig!"},
    "veistu svarið?": {"answer": "Spurðu mig!"},
    "hvað heitir þú?": {"answer": "Greynir. Ég er grey sem reynir að greina íslensku."},
    "hver ert þú?": {"answer": "Ég er grey sem reynir að greina íslensku."},
    "hver bjó þig til?": {"answer": "Villi."},
    "hver skapaði þig?": {"answer": "Villi."},
    "hver er skapari þinn?": {"answer": "Villi."},
    "hver er flottastur?": {"answer": "Villi."},
    "hver er ég?": {"answer": "Þú ert þú."},
    "hvar er ég?": {"answer": "Þú ert hérna."},
    "er guð til?": {"answer": "Ég held ekki."},
    "hver skapaði guð?": {"answer": "Enginn sem ég þekki."},
    "hver skapaði heiminn?": {"answer": "Enginn sem ég þekki."},
    "hver er tilgangur lífsins?": {"answer": "42."},
    "hvar endar alheimurinn?": {"answer": "Inni í þér."},
}

# Note: Endpoints ending with .api are configured not to be cached by nginx
@app.route("/query.api", methods=["GET", "POST"])
@app.route("/query.api/v<int:version>", methods=["GET", "POST"])
def query_api(version=1):
    """ Respond to a query string """

    if not (1 <= version <= 1):
        return better_jsonify(valid=False, reason="Unsupported version")

    if request.method == "GET":
        q = request.args.get("q", "")
    else:
        q = request.form.get("q", "")
    q = q.strip()[0:_MAX_QUERY_LENGTH]

    # Auto-uppercasing can be turned off by sending autouppercase: false in the query JSON
    auto_uppercase = get_json_bool(request, "autouppercase", True)
    result = dict()
    ql = q.lower()

    if ql in _SPECIAL_QUERIES or (ql + "?") in _SPECIAL_QUERIES:
        result["valid"] = True
        result["qtype"] = "Special"
        result["q"] = q
        if ql in _SPECIAL_QUERIES:
            result["response"] = _SPECIAL_QUERIES[ql]
        else:
            result["response"] = _SPECIAL_QUERIES[ql + "?"]
    else:
        with SessionContext(commit=True) as session:

            toklist = tokenize(
                q, auto_uppercase = q.islower() if auto_uppercase else False
            )
            toklist = list(
                recognize_entities(toklist, enclosing_session=session)
            )
            actual_q = correct_spaces(" ".join(t.txt for t in toklist if t.txt))

            if Settings.DEBUG:
                # Log the query string as seen by the parser
                print("Query is: '{0}'".format(actual_q))

            # Try to parse and process as a query
            try:
                is_query = process_query(session, toklist, result)
            except:
                is_query = False

        result["valid"] = is_query
        result["q"] = actual_q

    return better_jsonify(**result)


@app.route("/treegrid", methods=["GET"])
def tree_grid():
    """ Show a simplified parse tree for a single sentence """

    txt = request.args.get("txt", "")
    with SessionContext(commit=True) as session:
        # Obtain simplified tree, full tree and stats
        tree, full_tree, stats = TreeUtility.parse_text_with_full_tree(session, txt)
        if full_tree is not None:
            # Create a more manageable, flatter tree from the binarized raw parse tree
            full_tree = ParseForestFlattener.flatten(full_tree)

    # Preprocess the trees for display, projecting them to a 2d table structure

    def _wrap_build_tbl(
        tbl, root, is_nt_func, children_func, nt_info_func, t_info_func
    ):
        def _build_tbl(level, offset, nodelist):
            """ Add the tree node data to be displayed at a particular
                level (row) in the result table """
            while len(tbl) <= level:
                tbl.append([])
            tlevel = tbl[level]
            left = sum(t[0] for t in tlevel)
            while left < offset:
                # Insert a left margin if required
                # (necessary if we'we alread inserted a terminal at a
                # level above this one)
                tlevel.append((1, None))
                left += 1
            index = offset
            if nodelist is not None:
                for n in nodelist:
                    if is_nt_func(n):
                        # Nonterminal: display the child nodes in deeper levels
                        # and add a header on top of them, spanning their total width
                        cnt = _build_tbl(level + 1, index, children_func(n))
                        tlevel.append((cnt, nt_info_func(n)))
                        index += cnt
                    else:
                        # Terminal: display it in a single column
                        tlevel.append((1, t_info_func(n)))
                        index += 1
            return index - offset

        return _build_tbl(0, 0, [root])

    def _normalize_tbl(tbl, width):
        """ Fill out the table with blanks so that it is square """
        for row in tbl:
            rw = sum(t[0] for t in row)
            # Right-pad as required
            while rw < width:
                row.append((1, None))
                rw += 1

    tbl = []
    full_tbl = []
    if tree is None:
        full_tree = None
        width = 0
        full_width = 0
        height = 0  # Height of simplified table
        full_height = 0  # Height of full table
    else:

        # Build a table structure for a simplified tree
        width = _wrap_build_tbl(
            tbl,
            tree,
            is_nt_func=lambda n: n["k"] == "NONTERMINAL",
            children_func=lambda n: n["p"],
            nt_info_func=lambda n: dict(n=n["n"]),
            t_info_func=lambda n: n,
        )
        height = len(tbl)
        if width and height:
            _normalize_tbl(tbl, width)

        # Build a table structure for a full tree
        full_width = _wrap_build_tbl(
            full_tbl,
            full_tree,
            is_nt_func=lambda n: n.is_nonterminal,
            children_func=lambda n: n.children,
            nt_info_func=lambda n: dict(n=n.p.name),
            t_info_func=lambda n: dict(t=n.p[0].name, x=n.p[1].t1),
        )
        assert full_width == width
        full_height = len(full_tbl)
        if full_width and full_height:
            _normalize_tbl(full_tbl, full_width)

    return render_template(
        "treegrid.html",
        txt=txt,
        tree=tree,
        stats=stats,
        tbl=tbl,
        height=height,
        full_tbl=full_tbl,
        full_height=full_height,
    )


@app.route("/reportimage", methods=["POST"])
def reportimage():
    """ Notification that image is wrong or broken """
    resp = dict(found_new=False)

    name = request.form.get("name", "")
    url = request.form.get("url", "")
    status = request.form.get("status", "")

    if name and url and status:
        if status == "broken":
            new_img = update_broken_image_url(name, url)
        elif status == "wrong":
            new_img = blacklist_image_url(name, url)
        if new_img:
            resp["image"] = new_img
            resp["found_new"] = True

    return better_jsonify(**resp)

<<<<<<< HEAD
@app.route("/image", methods=["GET"])
def image():
    """ Get image for name """
    resp = dict(found=False)

    name = request.args.get("name", "")
    try:
        thumb = int(request.args.get("thumb", 0))
    except:
        thumb = 0

    if name:
        img = get_image_url(name, thumb=thumb, cache_only=True)
        if img:
            resp["found"] = True
            resp["image"] = img

    return better_jsonify(**resp)


@app.route("/suggest", methods=["GET"])
@cache.cached(timeout=300, key_prefix="suggestions", query_string=True)
def suggest(limit=10):
    """ Return suggestions for query field autocompletion """
    limit = request.args.get("limit", limit)
    txt = request.args.get("q", "").strip()

    suggestions = list()
    whois_prefix = "hver er "
    whatis_prefix = "hvað er "

    prefix = None
    if txt.lower().startswith(whois_prefix):
        prefix = whois_prefix
    elif txt.lower().startswith(whatis_prefix):
        prefix = whatis_prefix

    if not txt or not prefix:
        return better_jsonify(suggestions=suggestions)

    with SessionContext(commit=False) as session:
        name = txt[len(prefix) :].strip()
        model_col = None

        # Hver er Jón Jónsson ?
        if prefix is whois_prefix and name[0].isupper():
            model_col = Person.name
        # Hver er seðlabankastjóri?
        elif prefix is whois_prefix:
            model_col = Person.title
        # Hvað er UNESCO?
        elif prefix is whatis_prefix:
            model_col = Entity.name

        q = (
            session.query(model_col, dbfunc.count(Article.id).label("total"))
            .filter(model_col.ilike(name + "%"))
            .join(Article)
            .group_by(model_col)
            .order_by(desc("total"))
            .limit(limit)
            .all()
        )

        prefix = prefix[:1].upper() + prefix[1:].lower()
        suggestions = [{"value": (prefix + p[0] + "?"), "data": ""} for p in q]

    return better_jsonify(suggestions=suggestions)


@app.route("/genders", methods=["GET"])
@max_age(seconds=5 * 60)
def genders():
    """ Render a page with gender statistics """

    with SessionContext(commit=True) as session:

        gq = GenderQuery()
        result = gq.execute(session)

        total = dict(kvk=Decimal(), kk=Decimal(), hk=Decimal(), total=Decimal())
        for r in result:
            total["kvk"] += r.kvk
            total["kk"] += r.kk
            total["hk"] += r.hk
            total["total"] += r.kvk + r.kk + r.hk

        return render_template("genders.html", result=result, total=total)

=======
>>>>>>> af9a0419

@app.route("/stats", methods=["GET"])
@max_age(seconds=5 * 60)
def stats():
    """ Render a page with article statistics """

    with SessionContext(commit=False) as session:

        sq = StatsQuery()
        result = sq.execute(session)

        total = dict(art=Decimal(), sent=Decimal(), parsed=Decimal())
        for r in result:
            total["art"] += r.art
            total["sent"] += r.sent
            total["parsed"] += r.parsed

<<<<<<< HEAD
        chart_data = chart_stats(session=session, num_days=10)

=======
>>>>>>> af9a0419
        gq = GenderQuery()
        gresult = gq.execute(session)

        gtotal = dict(kvk=Decimal(), kk=Decimal(), hk=Decimal(), total=Decimal())
        for r in gresult:
            gtotal["kvk"] += r.kvk
            gtotal["kk"] += r.kk
            gtotal["hk"] += r.hk
            gtotal["total"] += r.kvk + r.kk + r.hk

        return render_template("stats.html",
            result=result, total=total,
<<<<<<< HEAD
            gresult=gresult, gtotal=gtotal,
            scraped_chart_data=json.dumps(chart_data["scraped"]),
            parsed_chart_data=json.dumps(chart_data["parsed"]),
=======
            gresult=gresult, gtotal=gtotal
>>>>>>> af9a0419
        )


@app.route("/about")
@max_age(seconds=10 * 60)
def about():
    """ Handler for the 'About' page """
    try:
        version = reynir.__version__
    except AttributeError:
        version = ""
    return render_template("about.html", version=version)


@app.route("/apidoc")
@max_age(seconds=10 * 60)
def apidoc():
    """ Handler for an API documentation page """
    return render_template("apidoc.html")


@app.route("/news")
@max_age(seconds=60)
def news():
    """ Handler for a page with a top news list """
    topic = request.args.get("topic")
    try:
        offset = max(0, int(request.args.get("offset", 0)))
        limit = max(0, int(request.args.get("limit", _TOP_NEWS_LENGTH)))
    except:
        offset = 0
        limit = _TOP_NEWS_LENGTH

    limit = min(limit, 100) # Cap at max 100 results per page
    articles = top_news(topic=topic, offset=offset, limit=limit)

    # If all articles in the list are timestamped within 24 hours of now,
    # we display their times in HH:MM format. Otherwise, we display date.
    display_time = True
    if articles and (datetime.utcnow() - articles[-1].timestamp).days >= 1:
        display_time = False

    # Fetch the topics
    with SessionContext(commit=True) as session:
        q = session.query(Topic.identifier, Topic.name).order_by(Topic.name).all()
        d = {t[0]: t[1] for t in q}
        topics = dict(id=topic, name=d.get(topic, ""), topic_list=q)
    return render_template(
        "news.html",
        articles=articles,
        topics=topics,
        display_time=display_time,
        offset=offset,
        limit=limit,
    )


@app.route("/people")
@max_age(seconds=60)
def people():
    """ Handler for a page with a list of people recently appearing in news """
    return render_template("people.html", persons=top_persons())


@app.route("/analysis")
def analysis():
    """ Handler for a page with grammatical analysis of user-entered text """
    txt = request.args.get("txt", "")[0:_MAX_TEXT_LENGTH_VIA_URL]
    return render_template("analysis.html", default_text=txt)


@app.route("/correct")
def correct():
    """ Handler for a page for spelling and grammar correction
        of user-entered text """
    txt = request.args.get("txt", "")[0:_MAX_TEXT_LENGTH_VIA_URL]
    return render_template("correct.html", default_text=txt)


@app.route("/page")
def page():
    """ Handler for a page displaying the parse of an arbitrary web page by URL
        or an already scraped article by UUID """
    url = request.args.get("url", None)
    uuid = request.args.get("id", None)
    if url:
        url = url.strip()[0:_MAX_URL_LENGTH]
    if uuid:
        uuid = uuid.strip()[0:_MAX_UUID_LENGTH]
    if url:
        # URL has priority, if both are specified
        uuid = None
    if not url and not uuid:
        # !!! TODO: Separate error page
        return redirect(url_for("main"))

    with SessionContext(commit=True) as session:

        if uuid:
            a = ArticleProxy.load_from_uuid(uuid, session)
        elif url.startswith("http:") or url.startswith("https:"):
            # a = ArticleProxy.load_from_url(url, session)
            a = ArticleProxy.scrape_from_url(url, session)  # Forces a new scrape
        else:
            a = None

        if a is None:
            # !!! TODO: Separate error page
            return redirect(url_for("main"))

        # Prepare the article for display (may cause it to be parsed and stored)
        a.prepare(session, verbose=True, reload_parser=True)
        register = a.create_register(session)

        # Fetch names of article topics, if any
        topics = (
            session.query(ArticleTopic).filter(ArticleTopic.article_id == a.uuid).all()
        )
        topics = [dict(name=t.topic.name, id=t.topic.identifier) for t in topics]

        # Fetch similar (related) articles, if any
        DISPLAY = 10  # Display at most 10 matches
        similar = Search.list_similar_to_article(session, a.uuid, n=DISPLAY)

        return render_template(
            "page.html", article=a, register=register, topics=topics, similar=similar
        )


@app.route("/")
@max_age(seconds=60)
def main():
    """ Handler for the main (index) page """
    txt = request.args.get("txt", None)
    if txt:
        txt = txt.strip()
    if not txt:
        # Select a random default text
        txt = _DEFAULT_TEXTS[random.randint(0, len(_DEFAULT_TEXTS) - 1)]
    return render_template("main.html", default_text=txt)


# Flask handlers


@app.route("/fonts/<path:path>")
@max_age(seconds=24 * 60 * 60)  # Cache font for 24 hours
def send_font(path):
    return send_from_directory("fonts", path)


# noinspection PyUnusedLocal
@app.errorhandler(404)
def page_not_found(e):
    """ Return a custom 404 error """
    return "Þessi vefslóð er ekki rétt", 404


@app.errorhandler(500)
def server_error(e):
    """ Return a custom 500 error """
    return "Eftirfarandi villa kom upp: {0}".format(e), 500


# Initialize the main module

t0 = time.time()
try:
    # Read configuration file
    Settings.read("config/Reynir.conf")
except ConfigError as e:
    logging.error("Reynir did not start due to configuration error:\n{0}".format(e))
    sys.exit(1)

if Settings.DEBUG:
    print("Settings loaded in {0:.2f} seconds".format(time.time() - t0))
    print(
        "Running Reynir with debug={0}, host={1}:{2}, db_hostname={3} on Python {4}".format(
            Settings.DEBUG,
            Settings.HOST,
            Settings.PORT,
            Settings.DB_HOSTNAME,
            sys.version,
        )
    )

if __name__ == "__main__":

    # Run a default Flask web server for testing if invoked directly as a main program

    # Additional files that should cause a reload of the web server application
    # Note: Reynir.grammar is automatically reloaded if its timestamp changes
    extra_files = [
        "Reynir.conf",
        "ReynirPackage.conf",
        "Index.conf",
        "Verbs.conf",
        "Adjectives.conf",
        "AdjectivePredicates.conf",
        "Morphemes.conf",
        "Prepositions.conf",
        "Prefs.conf",
        "Phrases.conf",
        "Vocab.conf",
        "Names.conf",
        "ReynirCorrect.conf"
    ]

    for i, fname in enumerate(extra_files):
        # First check our own module's config subdirectory
        path = os.path.join(os.path.dirname(__file__), "config", fname)
        path = os.path.realpath(path)
        if os.path.isfile(path):
            extra_files[i] = path
        else:
            # This config file is not in the Reynir/config subdirectory:
            # Attempt to watch it in ReynirPackage
            path = os.path.join(os.path.dirname(reynir.__file__), "config", fname)
            path = os.path.realpath(path)
            if os.path.isfile(path):
                extra_files[i] = path
            else:
                # This config file is not in the ReynirPackage/config subdirectory:
                # Attempt to watch it in ReynirCorrect
                path = os.path.join(os.path.dirname(reynir_correct.__file__), "config", fname)
                path = os.path.realpath(path)
                if os.path.isfile(path):
                    extra_files[i] = path
                else:
                    print("Extra file path '{0}' not found".format(path))

    from socket import error as socket_error
    import errno

    try:

        # Suppress information log messages from Werkzeug
        werkzeug_log = logging.getLogger("werkzeug")
        if werkzeug_log:
            werkzeug_log.setLevel(logging.WARNING)
        # Run the Flask web server application
        app.run(
            host=Settings.HOST,
            port=Settings.PORT,
            debug=Settings.DEBUG,
            use_reloader=True,
            extra_files=extra_files,
        )

    except socket_error as e:
        if e.errno == errno.EADDRINUSE:  # Address already in use
            logging.error(
                "Reynir is already running at host {0}:{1}".format(
                    Settings.HOST, Settings.PORT
                )
            )
            sys.exit(1)
        else:
            raise

    finally:
        ArticleProxy.cleanup()
        BIN_Db.cleanup()

else:

    # Suppress information log messages from Werkzeug
    werkzeug_log = logging.getLogger("werkzeug")
    if werkzeug_log:
        werkzeug_log.setLevel(logging.WARNING)
    # Log our startup
    log_str = "Reynir instance starting with host={0}:{1}, db_hostname={2} on Python {3}".format(
        Settings.HOST,
        Settings.PORT,
        Settings.DB_HOSTNAME,
        sys.version.replace("\n", " "),
    )
    logging.info(log_str)
    print(log_str)
    sys.stdout.flush()

    # Running as a server module: pre-load the grammar into memory
    with Fast_Parser() as fp:
        pass<|MERGE_RESOLUTION|>--- conflicted
+++ resolved
@@ -52,21 +52,12 @@
 from reynir.bindb import BIN_Db
 from reynir.binparser import canonicalize_token
 from reynir.fastparser import Fast_Parser, ParseForestFlattener
-<<<<<<< HEAD
 from reynir.bintokenizer import tokenize
 
 import reynir_correct
 
 from settings import Settings, ConfigError, changedlocale
 from nertokenizer import recognize_entities
-=======
-
-import reynir_correct
-from reynir_correct import tokenize
-
-from settings import Settings, ConfigError, changedlocale
-from nertokenizer import tokenize_and_recognize
->>>>>>> af9a0419
 from article import Article as ArticleProxy
 from treeutil import TreeUtility
 from scraperdb import (
@@ -914,7 +905,6 @@
 
     return better_jsonify(**resp)
 
-<<<<<<< HEAD
 @app.route("/image", methods=["GET"])
 def image():
     """ Get image for name """
@@ -985,28 +975,6 @@
     return better_jsonify(suggestions=suggestions)
 
 
-@app.route("/genders", methods=["GET"])
-@max_age(seconds=5 * 60)
-def genders():
-    """ Render a page with gender statistics """
-
-    with SessionContext(commit=True) as session:
-
-        gq = GenderQuery()
-        result = gq.execute(session)
-
-        total = dict(kvk=Decimal(), kk=Decimal(), hk=Decimal(), total=Decimal())
-        for r in result:
-            total["kvk"] += r.kvk
-            total["kk"] += r.kk
-            total["hk"] += r.hk
-            total["total"] += r.kvk + r.kk + r.hk
-
-        return render_template("genders.html", result=result, total=total)
-
-=======
->>>>>>> af9a0419
-
 @app.route("/stats", methods=["GET"])
 @max_age(seconds=5 * 60)
 def stats():
@@ -1023,11 +991,8 @@
             total["sent"] += r.sent
             total["parsed"] += r.parsed
 
-<<<<<<< HEAD
         chart_data = chart_stats(session=session, num_days=10)
 
-=======
->>>>>>> af9a0419
         gq = GenderQuery()
         gresult = gq.execute(session)
 
@@ -1040,13 +1005,9 @@
 
         return render_template("stats.html",
             result=result, total=total,
-<<<<<<< HEAD
             gresult=gresult, gtotal=gtotal,
             scraped_chart_data=json.dumps(chart_data["scraped"]),
             parsed_chart_data=json.dumps(chart_data["parsed"]),
-=======
-            gresult=gresult, gtotal=gtotal
->>>>>>> af9a0419
         )
 
 
