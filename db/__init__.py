--- conflicted
+++ resolved
@@ -38,11 +38,23 @@
 from settings import Settings, ConfigError
 
 __all__ = (
-    "create_engine", "desc", "dbfunc", "sessionmaker", "CursorResult", "Session",
-    "DatabaseError", "IntegrityError", "DataError", "OperationalError",
-    "ConfigError", "Settings",
-    "Scraper_DB", "classproperty", "SessionContext",
+    "create_engine",
+    "desc",
+    "dbfunc",
+    "sessionmaker",
+    "CursorResult",
+    "Session",
+    "DatabaseError",
+    "IntegrityError",
+    "DataError",
+    "OperationalError",
+    "ConfigError",
+    "Settings",
+    "Scraper_DB",
+    "classproperty",
+    "SessionContext",
 )
+
 
 class Scraper_DB:
     """Wrapper around the SQLAlchemy connection, engine and session"""
@@ -67,12 +79,9 @@
         )
 
     def create_tables(self) -> None:
-<<<<<<< HEAD
         """Create all missing tables in the database"""
-=======
-        """ Create all missing tables in the database """
         from .models import Base
->>>>>>> 8e87600d
+
         Base.metadata.create_all(self._engine)  # type: ignore
 
     def execute(self, sql: str, **kwargs: Any) -> CursorResult:
